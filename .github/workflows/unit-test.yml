name: Run Unit Tests

on:
  pull_request:
    branches:
<<<<<<< HEAD
      - '*'
=======
      - '**'
>>>>>>> e5c45a41

  merge_group:
    types: [checks_requested]

jobs:
  run-swift-tests:
    name: Run Swift Unit Tests
    runs-on: macos-14
    steps:
    - uses: actions/checkout@v4
    - name: Run tests
      run: |-
        swift test --skip PlayerTests | xcbeautify --renderer github-actions

  run-xcodebuild-tests:
    name: Run xcodebuild Unit Tests
    runs-on: macos-14
    steps:
    - uses: actions/checkout@v4
    - uses: maxim-lobanov/setup-xcode@v1
      with:
        xcode-version: '15.2.0'

    - name: Run Player tests (xcodebuild)
      run: |-
        set -o pipefail && xcodebuild -scheme 'Player' -sdk iphonesimulator -destination 'platform=iOS Simulator,name=iPhone 15' test -skipPackagePluginValidation | xcbeautify --renderer github-actions

  build-test-apps:
    name: Build Test Apps
    runs-on: macos-14
    steps:
    - uses: actions/checkout@v4
    - uses: maxim-lobanov/setup-xcode@v1
      with:
        xcode-version: '15.2.0'

    - name: Build Player test app
      run: |-
        set -o pipefail && xcodebuild -project TestApps/Player/PlayerTestApp.xcodeproj -scheme PlayerTestApp -destination 'platform=iOS Simulator,name=iPhone 15,OS=latest' build -skipPackagePluginValidation | xcbeautify --renderer github-actions

    - name: Build Auth test app
      run: |-
        set -o pipefail && xcodebuild -project TestApps/Auth/AuthTestApp.xcodeproj -scheme AuthTestApp -destination 'platform=iOS Simulator,name=iPhone 15,OS=latest' build -skipPackagePluginValidation | xcbeautify --renderer github-actions<|MERGE_RESOLUTION|>--- conflicted
+++ resolved
@@ -3,11 +3,7 @@
 on:
   pull_request:
     branches:
-<<<<<<< HEAD
-      - '*'
-=======
       - '**'
->>>>>>> e5c45a41
 
   merge_group:
     types: [checks_requested]
