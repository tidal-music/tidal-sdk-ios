{
  "pins" : [
    {
      "identity" : "anycodable",
      "kind" : "remoteSourceControl",
      "location" : "https://github.com/Flight-School/AnyCodable",
      "state" : {
        "revision" : "862808b2070cd908cb04f9aafe7de83d35f81b05",
        "version" : "0.6.7"
      }
    },
    {
      "identity" : "grdb.swift",
      "kind" : "remoteSourceControl",
      "location" : "https://github.com/groue/GRDB.swift.git",
      "state" : {
<<<<<<< HEAD
        "revision" : "dd6b98ce04eda39aa22f066cd421c24d7236ea8a",
        "version" : "6.29.1"
=======
        "revision" : "2cf6c756e1e5ef6901ebae16576a7e4e4b834622",
        "version" : "6.29.3"
>>>>>>> d2eed3ad
      }
    },
    {
      "identity" : "keychainaccess",
      "kind" : "remoteSourceControl",
      "location" : "https://github.com/kishikawakatsumi/KeychainAccess.git",
      "state" : {
        "revision" : "84e546727d66f1adc5439debad16270d0fdd04e7",
        "version" : "4.2.2"
      }
    },
    {
      "identity" : "kronos",
      "kind" : "remoteSourceControl",
      "location" : "https://github.com/MobileNativeFoundation/Kronos.git",
      "state" : {
        "revision" : "a46542ce639581af2a85ab9ec1616a507a5d4ae2",
        "version" : "4.2.2"
      }
    },
    {
      "identity" : "swift-log",
      "kind" : "remoteSourceControl",
      "location" : "https://github.com/apple/swift-log.git",
      "state" : {
        "revision" : "9cb486020ebf03bfa5b5df985387a14a98744537",
        "version" : "1.6.1"
      }
    },
    {
      "identity" : "swiftlintplugin",
      "kind" : "remoteSourceControl",
      "location" : "https://github.com/lukepistrol/SwiftLintPlugin",
      "state" : {
        "revision" : "5a65f4074975f811da666dfe31a19850950b1ea4",
        "version" : "0.56.2"
      }
    },
    {
      "identity" : "swxmlhash",
      "kind" : "remoteSourceControl",
      "location" : "https://github.com/drmohundro/SWXMLHash.git",
      "state" : {
        "revision" : "a853604c9e9a83ad9954c7e3d2a565273982471f",
        "version" : "7.0.2"
      }
    }
  ],
  "version" : 2
}<|MERGE_RESOLUTION|>--- conflicted
+++ resolved
@@ -14,13 +14,8 @@
       "kind" : "remoteSourceControl",
       "location" : "https://github.com/groue/GRDB.swift.git",
       "state" : {
-<<<<<<< HEAD
-        "revision" : "dd6b98ce04eda39aa22f066cd421c24d7236ea8a",
-        "version" : "6.29.1"
-=======
         "revision" : "2cf6c756e1e5ef6901ebae16576a7e4e4b834622",
         "version" : "6.29.3"
->>>>>>> d2eed3ad
       }
     },
     {
