--- conflicted
+++ resolved
@@ -7,6 +7,9 @@
 
 ## [Unreleased]
 
+### Changed
+- Improved ABR quality detection to use AVPlayerItem.currentMediaSelection for accurate quality identification from HLS manifest NAME attributes, with automatic fallback to bitrate-based detection for legacy manifests (Player)
+
 ## [0.8.0] - 2025-10-23
 
 ### Added
@@ -15,11 +18,7 @@
 
 ### Changed
 - OfflineEngineListener.offliningFailed() now includes an OfflineError parameter providing detailed error information (Player)
-<<<<<<< HEAD
-- Improved ABR quality detection to use AVPlayerItem.currentMediaSelection for accurate quality identification from HLS manifest NAME attributes, with automatic fallback to bitrate-based detection for legacy manifests (Player)
-=======
 - Generated API code using spec version 0.1.89 (TidalAPI)
->>>>>>> 64641321
 
 ### Fixed
 - Fixed critical AVContentKeySession crash when improved DRM handling is enabled - session was being deallocated during async operations (Player)
