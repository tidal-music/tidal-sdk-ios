--- conflicted
+++ resolved
@@ -7,32 +7,12 @@
 
 ## [Unreleased]
 
-<<<<<<< HEAD
-## [0.7.10] - 2025-10-22
-
-### Changed
+### Added
+- Enhanced offline download error handling with detailed OfflineError types for better client-side error recovery and retry strategies (Player)
+
+### Changed
+- OfflineEngineListener.offliningFailed() now includes an OfflineError parameter providing detailed error information (Player)
 - Generated API code using spec version 0.1.89 (TidalAPI)
-
-## [0.7.9] - 2025-10-11
-
-### Changed
-- Generated API code using spec version 0.1.87 (TidalAPI)
-
-## [0.7.8] - 2025-10-10
-
-### Changed
-- Generated API code using spec version 0.1.86 (TidalAPI)
-
-## [0.7.7] - 2025-10-07
-
-### Changed
-- Generated API code using spec version 0.1.85 (TidalAPI)
-=======
-### Added
-- Enhanced offline download error handling with detailed OfflineError types for better client-side error recovery and retry strategies (Player)
-
-### Changed
-- OfflineEngineListener.offliningFailed() now includes an OfflineError parameter providing detailed error information (Player)
 
 ### Fixed
 - Fixed critical AVContentKeySession crash when improved DRM handling is enabled - session was being deallocated during async operations (Player)
@@ -48,7 +28,6 @@
 
 ### Fixed
 - Fix error handling by introducing a new error type system to better categorize and propagate errors, particularly cancellation errors (TidalAPI)
->>>>>>> 6fe4d6ae
 
 ## [0.7.6] - 2025-10-06
 
