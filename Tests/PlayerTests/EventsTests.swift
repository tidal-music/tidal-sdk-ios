import Auth

// swiftlint:disable file_length force_cast type_body_length
import Foundation
@testable import Player
import XCTest

// MARK: - Constants

private enum Constants {
	static let error = NSError(domain: "mockDomain", code: 1, userInfo: nil)
	static let anErrorErrorMessage = "The operation couldn’t be completed. (PlayerTests.AnError error 1.)"
	static let mockErrorMessage = "The operation couldn’t be completed. (mock error 1.)"
	static let stallErrorMessage = "The operation couldn’t be completed. (Stall error 1.)"
	static let errorCode = "14:1"

	static let duration = Int(PlayerMock.duration) * 1000

	static let trackPlaybackInfo = TrackPlaybackInfo.mock()
	static let mediaProduct = MediaProduct.mock()
	static let mediaProduct2 = MediaProduct.mock(productId: "productId2")
	static let mediaProduct3 = MediaProduct.mock(productId: "productId3")

	static let networkType: NetworkType = .MOBILE
}

// MARK: - EventsTests

final class EventsTests: XCTestCase {
	private var timestamp: UInt64 = 1
	private var uuid = "uuid"
	private var shouldSendEventsInDeinit: Bool = true

	private var configuration: Configuration!
	private var errorManager: ErrorManagerMock!
	private var urlSession: URLSession!
	private var httpClient: HttpClient!
	private var credentialsProvider: CredentialsProviderMock!
	private var dataWriter: DataWriterMock!
	private var playerEventSender: PlayerEventSenderMock!

	private var listener: PlayerListenerMock!
	private var listenerQueue: DispatchQueue!

	private var notificationsHandler: NotificationsHandler!
	private var networkMonitor: NetworkMonitorMock!
	private var djProducer: DJProducer!
	private var playbackInfoFetcher: PlaybackInfoFetcher!
	private var fairplayLicenseFetcher: FairPlayLicenseFetcher!
	private var playerLoader: PlayerLoaderMock!
	private var playerEngine: PlayerEngine!
	private var player: PlayerMock!
	private var shouldUseEventProducer: Bool = false
	private var featureFlagProvider: FeatureFlagProvider!
	private var isContentCachingEnabled: Bool = true

	override func setUp() {
		let timeProvider = TimeProvider.mock(
			timestamp: {
				self.timestamp
			}
		)
		let uuidProvider = UUIDProvider(
			uuidString: {
				self.uuid
			}
		)

		networkMonitor = NetworkMonitorMock()
		networkMonitor.networkType = Constants.networkType

		PlayerWorld = PlayerWorldClient.mock(
			timeProvider: timeProvider,
			uuidProvider: uuidProvider
		)

		featureFlagProvider = FeatureFlagProvider.mock
		featureFlagProvider.shouldUseEventProducer = {
			self.shouldUseEventProducer
		}
		featureFlagProvider.isContentCachingEnabled = {
			self.isContentCachingEnabled
		}
		featureFlagProvider.shouldSendEventsInDeinit = {
			self.shouldSendEventsInDeinit
		}

		// Set up EventSender
		configuration = Configuration.mock()

		let sessionConfiguration = URLSessionConfiguration.default
		sessionConfiguration.protocolClasses = [JsonEncodedResponseURLProtocol.self]
		urlSession = URLSession(configuration: sessionConfiguration)
		errorManager = ErrorManagerMock()
		httpClient = HttpClient.mock(
			urlSession: urlSession,
			responseErrorManager: errorManager,
			networkErrorManager: errorManager,
			timeoutErrorManager: errorManager
		)

		credentialsProvider = CredentialsProviderMock()
		dataWriter = DataWriterMock()

		playerEventSender = PlayerEventSenderMock(
			configuration: configuration,
			httpClient: httpClient,
			credentialsProvider: credentialsProvider,
			dataWriter: dataWriter,
			featureFlagProvider: featureFlagProvider
		)

		// Set up Player

		listener = PlayerListenerMock()
		listenerQueue = DispatchQueue(label: "com.tidal.queue.for.testing")
		notificationsHandler = NotificationsHandler(listener: listener, queue: listenerQueue)

		djProducer = DJProducer(
			httpClient: httpClient,
			credentialsProvider: credentialsProvider,
			featureFlagProvider: featureFlagProvider
		)

		playbackInfoFetcher = PlaybackInfoFetcher(
			with: configuration,
			httpClient,
			credentialsProvider,
			networkMonitor,
			and: playerEventSender,
			featureFlagProvider: featureFlagProvider
		)

		fairplayLicenseFetcher = FairPlayLicenseFetcher(
			with: httpClient,
			credentialsProvider: credentialsProvider,
			and: playerEventSender,
			featureFlagProvider: featureFlagProvider
		)
		playerLoader = PlayerLoaderMock(
			with: configuration,
			and: fairplayLicenseFetcher,
			featureFlagProvider: featureFlagProvider
		)

		playerEngine = PlayerEngine.mock(
			queue: OperationQueueMock(),
			httpClient: httpClient,
			credentialsProvider: credentialsProvider,
			fairplayLicenseFetcher: fairplayLicenseFetcher,
			djProducer: djProducer,
			playerEventSender: playerEventSender,
			networkMonitor: networkMonitor,
			playerLoader: playerLoader,
			featureFlagProvider: featureFlagProvider,
			notificationsHandler: notificationsHandler
		)

		player = playerLoader.player

		credentialsProvider.injectSuccessfulUserLevelCredentials()
	}

	override func tearDown() {
		JsonEncodedResponseURLProtocol.reset()
		player.reset()
	}

	func testCsssCpbiAndCsseSentAfterSuccessfulLoadAndReset() {
		shouldUseEventProducer = true
		shouldSendEventsInDeinit = false

		JsonEncodedResponseURLProtocol.succeed(with: Constants.trackPlaybackInfo)

		XCTAssertEqual(playerEventSender.streamingMetricsEvents.count, 0)
		XCTAssertEqual(playerEventSender.playLogEvents.count, 0)

		let initialTimestamp: UInt64 = 1
		timestamp = initialTimestamp
		playerEngine.load(Constants.mediaProduct, timestamp: initialTimestamp)

		player.loaded()
		playerEngine.reset()

		XCTAssertEqual(playerEventSender.streamingMetricsEvents.count, 3)
		XCTAssertEqual(playerEventSender.playLogEvents.count, 0)

		let actualStreamingSessionStartEvent = playerEventSender.streamingMetricsEvents[0] as! StreamingSessionStart
		let expectedStreamingSessionStartEvent = mockStreamingSessionStart(startReason: .EXPLICIT)
		validateStreamingSessionStart(event: actualStreamingSessionStartEvent, expectedEvent: expectedStreamingSessionStartEvent)

		let actualPlaybackInfoFetch = playerEventSender.streamingMetricsEvents[1] as! PlaybackInfoFetch
		let expectedPlaybackInfoFetch = PlaybackInfoFetch.mock(
			startTimestamp: initialTimestamp,
			endTimestamp: initialTimestamp,
			endReason: .COMPLETE
		)
		validatePlaybackInfoFetch(event: actualPlaybackInfoFetch, expectedEvent: expectedPlaybackInfoFetch)

		let actualStreamingSessionEndEvent = playerEventSender.streamingMetricsEvents[2] as! StreamingSessionEnd
		let expectedStreamingSessionEndEvent = StreamingSessionEnd.mock(timestamp: initialTimestamp)
		validateStreamingSessionEnd(event: actualStreamingSessionEndEvent, expectedEvent: expectedStreamingSessionEndEvent)
	}

	func testCsssCpbiAndCsseSentAfterSuccessfulLoadAndReset_legacy() {
		shouldUseEventProducer = true
		shouldSendEventsInDeinit = true

		JsonEncodedResponseURLProtocol.succeed(with: Constants.trackPlaybackInfo)

		optimizedWait {
<<<<<<< HEAD
			self.playerEventSender.streamingMetricsEvents.isEmpty &&
				self.playerEventSender.playLogEvents.isEmpty &&
				self.playerEventSender.progressEvents.isEmpty
=======
			playerEventSender.streamingMetricsEvents.isEmpty &&
				playerEventSender.playLogEvents.isEmpty
>>>>>>> 18687359
		}

		XCTAssertEqual(playerEventSender.streamingMetricsEvents.count, 0)
		XCTAssertEqual(playerEventSender.playLogEvents.count, 0)

		let initialTimestamp: UInt64 = 1
		timestamp = initialTimestamp
		playerEngine.load(Constants.mediaProduct, timestamp: initialTimestamp)

		player.loaded()
		playerEngine.reset()

		optimizedWait {
<<<<<<< HEAD
			self.playerEventSender.streamingMetricsEvents.count == 3 &&
				self.playerEventSender.playLogEvents.isEmpty &&
				self.playerEventSender.progressEvents.isEmpty
=======
			playerEventSender.streamingMetricsEvents.count == 3 &&
				playerEventSender.playLogEvents.isEmpty
>>>>>>> 18687359
		}

		XCTAssertEqual(playerEventSender.streamingMetricsEvents.count, 3)
		XCTAssertEqual(playerEventSender.playLogEvents.count, 0)

		let actualStreamingSessionStartEvent = playerEventSender.streamingMetricsEvents[0] as! StreamingSessionStart
		let expectedStreamingSessionStartEvent = mockStreamingSessionStart(startReason: .EXPLICIT)
		validateStreamingSessionStart(event: actualStreamingSessionStartEvent, expectedEvent: expectedStreamingSessionStartEvent)

		let actualPlaybackInfoFetch = playerEventSender.streamingMetricsEvents[1] as! PlaybackInfoFetch
		let expectedPlaybackInfoFetch = PlaybackInfoFetch.mock(
			startTimestamp: initialTimestamp,
			endTimestamp: initialTimestamp,
			endReason: .COMPLETE
		)
		validatePlaybackInfoFetch(event: actualPlaybackInfoFetch, expectedEvent: expectedPlaybackInfoFetch)

		let actualStreamingSessionEndEvent = playerEventSender.streamingMetricsEvents[2] as! StreamingSessionEnd
		let expectedStreamingSessionEndEvent = StreamingSessionEnd.mock(timestamp: initialTimestamp)
		validateStreamingSessionEnd(event: actualStreamingSessionEndEvent, expectedEvent: expectedStreamingSessionEndEvent)
	}

	func testCsssCpbiAndCsseSentAfterSuccessfulLoadAndReset_legacy2() {
		assertCsssCpbiAndCsseSentAfterSuccessfulLoadAndReset_legacy(shouldSendEventsInDeinit: true)
	}

	func testCsssCpbiAndCsseSentAfterSuccessfulLoadAndReset_legacy3() {
		assertCsssCpbiAndCsseSentAfterSuccessfulLoadAndReset_legacy(shouldSendEventsInDeinit: false)
	}

	func assertCsssCpbiAndCsseSentAfterSuccessfulLoadAndReset_legacy(shouldSendEventsInDeinit: Bool) {
		shouldUseEventProducer = false
		self.shouldSendEventsInDeinit = shouldSendEventsInDeinit

		JsonEncodedResponseURLProtocol.succeed(with: Constants.trackPlaybackInfo)

		if shouldSendEventsInDeinit {
			optimizedWait {
<<<<<<< HEAD
				self.playerEventSender.streamingMetricsEvents.isEmpty &&
					self.playerEventSender.playLogEvents.isEmpty &&
					self.playerEventSender.progressEvents.isEmpty
=======
				playerEventSender.streamingMetricsEvents.isEmpty &&
					playerEventSender.playLogEvents.isEmpty
>>>>>>> 18687359
			}
		}

		XCTAssertEqual(playerEventSender.streamingMetricsEvents.count, 0)
		XCTAssertEqual(playerEventSender.playLogEvents.count, 0)

		let initialTimestamp: UInt64 = 1
		timestamp = initialTimestamp

		let mediaProduct = Constants.mediaProduct
		playerEngine.load(mediaProduct, timestamp: initialTimestamp)

		player.loaded()
		playerEngine.reset()

		if shouldSendEventsInDeinit {
			optimizedWait {
<<<<<<< HEAD
				self.playerEventSender.streamingMetricsEvents.count == 3 &&
					self.playerEventSender.playLogEvents.isEmpty &&
					self.playerEventSender.progressEvents.isEmpty
=======
				playerEventSender.streamingMetricsEvents.count == 3 &&
					playerEventSender.playLogEvents.isEmpty
>>>>>>> 18687359
			}
		}

		XCTAssertEqual(playerEventSender.streamingMetricsEvents.count, 3)
		XCTAssertEqual(playerEventSender.playLogEvents.count, 0)

		let actualStreamingSessionStartEvent = playerEventSender.streamingMetricsEvents[0] as! StreamingSessionStart
		let expectedStreamingSessionStartEvent = mockStreamingSessionStart(startReason: .EXPLICIT)
		validateStreamingSessionStart(event: actualStreamingSessionStartEvent, expectedEvent: expectedStreamingSessionStartEvent)

		let actualPlaybackInfoFetch = playerEventSender.streamingMetricsEvents[1] as! PlaybackInfoFetch
		let expectedPlaybackInfoFetch = PlaybackInfoFetch.mock(
			startTimestamp: initialTimestamp,
			endTimestamp: initialTimestamp,
			endReason: .COMPLETE
		)
		validatePlaybackInfoFetch(event: actualPlaybackInfoFetch, expectedEvent: expectedPlaybackInfoFetch)

		let actualStreamingSessionEndEvent = playerEventSender.streamingMetricsEvents[2] as! StreamingSessionEnd
		let expectedStreamingSessionEndEvent = StreamingSessionEnd.mock(timestamp: initialTimestamp)
		validateStreamingSessionEnd(event: actualStreamingSessionEndEvent, expectedEvent: expectedStreamingSessionEndEvent)
	}

	func testCsssCpbiAndCsseSentAfterFailedLoad() {
		shouldUseEventProducer = true
		shouldSendEventsInDeinit = false

		JsonEncodedResponseURLProtocol.fail()

		XCTAssertEqual(playerEventSender.streamingMetricsEvents.count, 0)
		XCTAssertEqual(playerEventSender.playLogEvents.count, 0)

		let initialTimestamp: UInt64 = 1
		playerEngine.load(Constants.mediaProduct, timestamp: initialTimestamp)

		XCTAssertEqual(playerEventSender.streamingMetricsEvents.count, 3)
		XCTAssertEqual(playerEventSender.playLogEvents.count, 0)

		let actualStreamingSessionStartEvent = playerEventSender.streamingMetricsEvents[0] as! StreamingSessionStart
		let expectedStreamingSessionStartEvent = mockStreamingSessionStart(startReason: .EXPLICIT)
		validateStreamingSessionStart(event: actualStreamingSessionStartEvent, expectedEvent: expectedStreamingSessionStartEvent)

		let actualPlaybackInfoFetch = playerEventSender.streamingMetricsEvents[1] as! PlaybackInfoFetch
		let expectedPlaybackInfoFetch = PlaybackInfoFetch.mock(
			startTimestamp: initialTimestamp,
			endTimestamp: initialTimestamp,
			endReason: .ERROR,
			errorMessage: Constants.anErrorErrorMessage,
			errorCode: Constants.errorCode
		)
		validatePlaybackInfoFetch(event: actualPlaybackInfoFetch, expectedEvent: expectedPlaybackInfoFetch)

		let actualStreamingSessionEndEvent = playerEventSender.streamingMetricsEvents[2] as! StreamingSessionEnd
		let expectedStreamingSessionEndEvent = StreamingSessionEnd.mock()
		validateStreamingSessionEnd(event: actualStreamingSessionEndEvent, expectedEvent: expectedStreamingSessionEndEvent)
	}

	func testCsssCpbiAndCsseSentAfterFailedLoad_legacy() {
		shouldUseEventProducer = true
		shouldSendEventsInDeinit = true

		JsonEncodedResponseURLProtocol.fail()

		optimizedWait {
<<<<<<< HEAD
			self.playerEventSender.streamingMetricsEvents.isEmpty &&
				self.playerEventSender.playLogEvents.isEmpty &&
				self.playerEventSender.progressEvents.isEmpty
=======
			playerEventSender.streamingMetricsEvents.isEmpty &&
				playerEventSender.playLogEvents.isEmpty
>>>>>>> 18687359
		}

		XCTAssertEqual(playerEventSender.streamingMetricsEvents.count, 0)
		XCTAssertEqual(playerEventSender.playLogEvents.count, 0)

		let initialTimestamp: UInt64 = 1
		playerEngine.load(Constants.mediaProduct, timestamp: initialTimestamp)

		optimizedWait {
<<<<<<< HEAD
			self.playerEventSender.streamingMetricsEvents.count == 3 &&
				self.playerEventSender.playLogEvents.isEmpty &&
				self.playerEventSender.progressEvents.isEmpty
=======
			playerEventSender.streamingMetricsEvents.count == 3 &&
				playerEventSender.playLogEvents.isEmpty
>>>>>>> 18687359
		}

		XCTAssertEqual(playerEventSender.streamingMetricsEvents.count, 3)
		XCTAssertEqual(playerEventSender.playLogEvents.count, 0)

		let actualStreamingSessionStartEvent = playerEventSender.streamingMetricsEvents[0] as! StreamingSessionStart
		let expectedStreamingSessionStartEvent = mockStreamingSessionStart(startReason: .EXPLICIT)
		validateStreamingSessionStart(event: actualStreamingSessionStartEvent, expectedEvent: expectedStreamingSessionStartEvent)

		let actualPlaybackInfoFetch = playerEventSender.streamingMetricsEvents[1] as! PlaybackInfoFetch
		let expectedPlaybackInfoFetch = PlaybackInfoFetch.mock(
			startTimestamp: initialTimestamp,
			endTimestamp: initialTimestamp,
			endReason: .ERROR,
			errorMessage: Constants.anErrorErrorMessage,
			errorCode: Constants.errorCode
		)
		validatePlaybackInfoFetch(event: actualPlaybackInfoFetch, expectedEvent: expectedPlaybackInfoFetch)

		let actualStreamingSessionEndEvent = playerEventSender.streamingMetricsEvents[2] as! StreamingSessionEnd
		let expectedStreamingSessionEndEvent = StreamingSessionEnd.mock()
		validateStreamingSessionEnd(event: actualStreamingSessionEndEvent, expectedEvent: expectedStreamingSessionEndEvent)
	}

	func testCsssCpbiAndCsseSentAfterFailedLoad_legacy2() {
		assertCsssCpbiAndCsseSentAfterFailedLoad_legacy(shouldSendEventsInDeinit: true)
	}

	func testCsssCpbiAndCsseSentAfterFailedLoad_legacy3() {
		assertCsssCpbiAndCsseSentAfterFailedLoad_legacy(shouldSendEventsInDeinit: false)
	}

	func assertCsssCpbiAndCsseSentAfterFailedLoad_legacy(shouldSendEventsInDeinit: Bool) {
		shouldUseEventProducer = false
		self.shouldSendEventsInDeinit = shouldSendEventsInDeinit

		JsonEncodedResponseURLProtocol.fail()

		if shouldSendEventsInDeinit {
			optimizedWait {
<<<<<<< HEAD
				self.playerEventSender.streamingMetricsEvents.isEmpty &&
					self.playerEventSender.playLogEvents.isEmpty &&
					self.playerEventSender.progressEvents.isEmpty
=======
				playerEventSender.streamingMetricsEvents.isEmpty &&
					playerEventSender.playLogEvents.isEmpty
>>>>>>> 18687359
			}
		}

		XCTAssertEqual(playerEventSender.streamingMetricsEvents.count, 0)
		XCTAssertEqual(playerEventSender.playLogEvents.count, 0)

		let initialTimestamp: UInt64 = 1
		playerEngine.load(Constants.mediaProduct, timestamp: initialTimestamp)

		if shouldSendEventsInDeinit {
			optimizedWait {
<<<<<<< HEAD
				self.playerEventSender.streamingMetricsEvents.count == 3 &&
					self.playerEventSender.playLogEvents.isEmpty &&
					self.playerEventSender.progressEvents.isEmpty
=======
				playerEventSender.streamingMetricsEvents.count == 3 &&
					playerEventSender.playLogEvents.isEmpty
>>>>>>> 18687359
			}
		}

		XCTAssertEqual(playerEventSender.streamingMetricsEvents.count, 3)
		XCTAssertEqual(playerEventSender.playLogEvents.count, 0)

		let actualStreamingSessionStartEvent = playerEventSender.streamingMetricsEvents[0] as! StreamingSessionStart
		let expectedStreamingSessionStartEvent = mockStreamingSessionStart(startReason: .EXPLICIT)
		validateStreamingSessionStart(event: actualStreamingSessionStartEvent, expectedEvent: expectedStreamingSessionStartEvent)

		let actualPlaybackInfoFetch = playerEventSender.streamingMetricsEvents[1] as! PlaybackInfoFetch
		let expectedPlaybackInfoFetch = PlaybackInfoFetch.mock(
			startTimestamp: initialTimestamp,
			endTimestamp: initialTimestamp,
			endReason: .ERROR,
			errorMessage: Constants.anErrorErrorMessage,
			errorCode: Constants.errorCode
		)
		validatePlaybackInfoFetch(event: actualPlaybackInfoFetch, expectedEvent: expectedPlaybackInfoFetch)

		let actualStreamingSessionEndEvent = playerEventSender.streamingMetricsEvents[2] as! StreamingSessionEnd
		let expectedStreamingSessionEndEvent = StreamingSessionEnd.mock()
		validateStreamingSessionEnd(event: actualStreamingSessionEndEvent, expectedEvent: expectedStreamingSessionEndEvent)
	}

	func testCsssAndCpbiSentAfterSkipToNext() {
		shouldUseEventProducer = true
		shouldSendEventsInDeinit = false

		let playbackInfo = Constants.trackPlaybackInfo
		JsonEncodedResponseURLProtocol.succeed(with: playbackInfo)

		let initialTimestamp: UInt64 = 1
		timestamp = initialTimestamp

		let mediaProduct1 = Constants.mediaProduct
		uuid = mediaProduct1.productId
		playerEngine.load(mediaProduct1, timestamp: initialTimestamp)
		player.loaded()

		player.downloaded()
		playerEventSender.reset()

		let nextTimestamp: UInt64 = 2
		timestamp = nextTimestamp
		let mediaProduct2 = Constants.mediaProduct2
		uuid = mediaProduct2.productId
		playerEngine.setNext(mediaProduct2, timestamp: nextTimestamp)
		player.loaded()

		let playTimestamp: UInt64 = 3
		playerEngine.play(timestamp: playTimestamp)
		player.playing()

		XCTAssertEqual(playerEventSender.streamingMetricsEvents.count, 2)
		XCTAssertEqual(playerEventSender.playLogEvents.count, 0)

		let actualStreamingSessionStartEvent = playerEventSender.streamingMetricsEvents[0] as! StreamingSessionStart
		let expectedStreamingSessionStartEvent = mockStreamingSessionStart(
			streamingSessionId: mediaProduct2.productId,
			startReason: .IMPLICIT,
			timestamp: nextTimestamp,
			sessionProductId: mediaProduct2.productId
		)
		validateStreamingSessionStart(event: actualStreamingSessionStartEvent, expectedEvent: expectedStreamingSessionStartEvent)

		let actualPlaybackInfoFetch = playerEventSender.streamingMetricsEvents[1] as! PlaybackInfoFetch
		let expectedPlaybackInfoFetch = PlaybackInfoFetch.mock(
			streamingSessionId: mediaProduct2.productId,
			startTimestamp: nextTimestamp,
			endTimestamp: nextTimestamp,
			endReason: .COMPLETE
		)
		validatePlaybackInfoFetch(event: actualPlaybackInfoFetch, expectedEvent: expectedPlaybackInfoFetch)

		let skipToNextTimestamp: UInt64 = 4
		timestamp = skipToNextTimestamp
		playerEngine.skipToNext(timestamp: skipToNextTimestamp)

		let actualPlaybackStatistics = playerEventSender.streamingMetricsEvents[2] as! PlaybackStatistics
		let expectedPlaybackStatistics = PlaybackStatistics.mock(
			streamingSessionId: mediaProduct1.productId,
			idealStartTimestamp: playTimestamp,
			actualStartTimestamp: nextTimestamp,
			actualProductId: "\(playbackInfo.trackId)",
			endReason: EndReason.OTHER.rawValue,
			endTimestamp: skipToNextTimestamp
		)
		validatePlaybackStatistics(event: actualPlaybackStatistics, expectedEvent: expectedPlaybackStatistics)

		player.playing()
		player.completed()

		// Events of the second item
		let actualStreamingSessionEndEvent = playerEventSender.streamingMetricsEvents[3] as! StreamingSessionEnd
		let expectedStreamingSessionEndEvent = StreamingSessionEnd.mock(
			streamingSessionId: mediaProduct1.productId,
			timestamp: timestamp
		)
		validateStreamingSessionEnd(event: actualStreamingSessionEndEvent, expectedEvent: expectedStreamingSessionEndEvent)

		let actualPlaybackStatistics2 = playerEventSender.streamingMetricsEvents[4] as! PlaybackStatistics
		let expectedPlaybackStatistics2 = PlaybackStatistics.mock(
			streamingSessionId: mediaProduct2.productId,
			idealStartTimestamp: skipToNextTimestamp,
			actualStartTimestamp: skipToNextTimestamp,
			actualProductId: "\(playbackInfo.trackId)",
			endTimestamp: skipToNextTimestamp
		)
		validatePlaybackStatistics(event: actualPlaybackStatistics2, expectedEvent: expectedPlaybackStatistics2)

		let actualStreamingSessionEndEvent2 = playerEventSender.streamingMetricsEvents[5] as! StreamingSessionEnd
		let expectedStreamingSessionEndEvent2 = StreamingSessionEnd.mock(
			streamingSessionId: mediaProduct2.productId,
			timestamp: timestamp
		)
		validateStreamingSessionEnd(event: actualStreamingSessionEndEvent2, expectedEvent: expectedStreamingSessionEndEvent2)
	}

	func testCsssAndCpbiSentAfterSkipToNext_legacy() {
		shouldUseEventProducer = true
		shouldSendEventsInDeinit = true

		let playbackInfo = Constants.trackPlaybackInfo
		JsonEncodedResponseURLProtocol.succeed(with: playbackInfo)

		let initialTimestamp: UInt64 = 1
		timestamp = initialTimestamp

		let mediaProduct1 = Constants.mediaProduct
		uuid = mediaProduct1.productId
		playerEngine.load(mediaProduct1, timestamp: initialTimestamp)
		player.loaded()

		player.downloaded()
		playerEventSender.reset()

		let nextTimestamp: UInt64 = 2
		timestamp = nextTimestamp
		let mediaProduct2 = Constants.mediaProduct2
		uuid = mediaProduct2.productId
		playerEngine.setNext(mediaProduct2, timestamp: nextTimestamp)
		player.loaded()

		let playTimestamp: UInt64 = 3
		playerEngine.play(timestamp: playTimestamp)
		player.playing()

		optimizedWait {
<<<<<<< HEAD
			self.playerEventSender.streamingMetricsEvents.count == 2 &&
				self.playerEventSender.playLogEvents.isEmpty &&
				self.playerEventSender.progressEvents.isEmpty
=======
			playerEventSender.streamingMetricsEvents.count == 2 &&
				playerEventSender.playLogEvents.isEmpty
>>>>>>> 18687359
		}

		XCTAssertEqual(playerEventSender.streamingMetricsEvents.count, 2)
		XCTAssertEqual(playerEventSender.playLogEvents.count, 0)

		let actualStreamingSessionStartEvent = playerEventSender.streamingMetricsEvents[0] as! StreamingSessionStart
		let expectedStreamingSessionStartEvent = mockStreamingSessionStart(
			streamingSessionId: mediaProduct2.productId,
			startReason: .IMPLICIT,
			timestamp: nextTimestamp,
			sessionProductId: mediaProduct2.productId
		)
		validateStreamingSessionStart(event: actualStreamingSessionStartEvent, expectedEvent: expectedStreamingSessionStartEvent)

		let actualPlaybackInfoFetch = playerEventSender.streamingMetricsEvents[1] as! PlaybackInfoFetch
		let expectedPlaybackInfoFetch = PlaybackInfoFetch.mock(
			streamingSessionId: mediaProduct2.productId,
			startTimestamp: nextTimestamp,
			endTimestamp: nextTimestamp,
			endReason: .COMPLETE
		)
		validatePlaybackInfoFetch(event: actualPlaybackInfoFetch, expectedEvent: expectedPlaybackInfoFetch)

		let skipToNextTimestamp: UInt64 = 4
		timestamp = skipToNextTimestamp
		playerEngine.skipToNext(timestamp: skipToNextTimestamp)

		optimizedWait {
			self.playerEventSender.streamingMetricsEvents.count == 4
		}

		let actualPlaybackStatistics = playerEventSender.streamingMetricsEvents[2] as! PlaybackStatistics
		let expectedPlaybackStatistics = PlaybackStatistics.mock(
			streamingSessionId: mediaProduct1.productId,
			idealStartTimestamp: playTimestamp,
			actualStartTimestamp: nextTimestamp,
			actualProductId: "\(playbackInfo.trackId)",
			endReason: EndReason.OTHER.rawValue,
			endTimestamp: skipToNextTimestamp
		)
		validatePlaybackStatistics(event: actualPlaybackStatistics, expectedEvent: expectedPlaybackStatistics)

		player.playing()
		player.completed()

		optimizedWait {
			self.playerEventSender.streamingMetricsEvents.count == 6
		}

		// Events of the second item
		let actualStreamingSessionEndEvent = playerEventSender.streamingMetricsEvents[3] as! StreamingSessionEnd
		let expectedStreamingSessionEndEvent = StreamingSessionEnd.mock(
			streamingSessionId: mediaProduct1.productId,
			timestamp: timestamp
		)
		validateStreamingSessionEnd(event: actualStreamingSessionEndEvent, expectedEvent: expectedStreamingSessionEndEvent)

		let actualPlaybackStatistics2 = playerEventSender.streamingMetricsEvents[4] as! PlaybackStatistics
		let expectedPlaybackStatistics2 = PlaybackStatistics.mock(
			streamingSessionId: mediaProduct2.productId,
			idealStartTimestamp: skipToNextTimestamp,
			actualStartTimestamp: skipToNextTimestamp,
			actualProductId: "\(playbackInfo.trackId)",
			endTimestamp: skipToNextTimestamp
		)
		validatePlaybackStatistics(event: actualPlaybackStatistics2, expectedEvent: expectedPlaybackStatistics2)

		let actualStreamingSessionEndEvent2 = playerEventSender.streamingMetricsEvents[5] as! StreamingSessionEnd
		let expectedStreamingSessionEndEvent2 = StreamingSessionEnd.mock(
			streamingSessionId: mediaProduct2.productId,
			timestamp: timestamp
		)
		validateStreamingSessionEnd(event: actualStreamingSessionEndEvent2, expectedEvent: expectedStreamingSessionEndEvent2)
	}

	func testCsssAndCpbiSentAfterSkipToNext_legacy2() {
		assertCsssAndCpbiSentAfterSkipToNext_legacy(shouldSendEventsInDeinit: true)
	}

	func testCsssAndCpbiSentAfterSkipToNext_legacy3() {
		assertCsssAndCpbiSentAfterSkipToNext_legacy(shouldSendEventsInDeinit: false)
	}

	func assertCsssAndCpbiSentAfterSkipToNext_legacy(shouldSendEventsInDeinit: Bool) {
		shouldUseEventProducer = false
		self.shouldSendEventsInDeinit = shouldSendEventsInDeinit

		let playbackInfo = Constants.trackPlaybackInfo
		JsonEncodedResponseURLProtocol.succeed(with: playbackInfo)

		let initialTimestamp: UInt64 = 1
		timestamp = initialTimestamp

		let mediaProduct1 = Constants.mediaProduct
		uuid = mediaProduct1.productId
		playerEngine.load(mediaProduct1, timestamp: initialTimestamp)
		player.loaded()

		player.downloaded()
		playerEventSender.reset()

		let nextTimestamp: UInt64 = 2
		timestamp = nextTimestamp
		let mediaProduct2 = Constants.mediaProduct2
		uuid = mediaProduct2.productId
		playerEngine.setNext(mediaProduct2, timestamp: nextTimestamp)
		player.loaded()

		let playTimestamp: UInt64 = 3
		playerEngine.play(timestamp: playTimestamp)
		player.playing()

		if shouldSendEventsInDeinit {
			optimizedWait {
<<<<<<< HEAD
				self.playerEventSender.streamingMetricsEvents.count == 2 &&
					self.playerEventSender.playLogEvents.isEmpty &&
					self.playerEventSender.progressEvents.isEmpty
=======
				playerEventSender.streamingMetricsEvents.count == 2 &&
					playerEventSender.playLogEvents.isEmpty
>>>>>>> 18687359
			}
		}

		XCTAssertEqual(playerEventSender.streamingMetricsEvents.count, 2)
		XCTAssertEqual(playerEventSender.playLogEvents.count, 0)

		let actualStreamingSessionStartEvent = playerEventSender.streamingMetricsEvents[0] as! StreamingSessionStart
		let expectedStreamingSessionStartEvent = mockStreamingSessionStart(
			streamingSessionId: mediaProduct2.productId,
			startReason: .IMPLICIT,
			timestamp: nextTimestamp,
			sessionProductId: mediaProduct2.productId
		)
		validateStreamingSessionStart(event: actualStreamingSessionStartEvent, expectedEvent: expectedStreamingSessionStartEvent)

		let actualPlaybackInfoFetch = playerEventSender.streamingMetricsEvents[1] as! PlaybackInfoFetch
		let expectedPlaybackInfoFetch = PlaybackInfoFetch.mock(
			streamingSessionId: mediaProduct2.productId,
			startTimestamp: nextTimestamp,
			endTimestamp: nextTimestamp,
			endReason: .COMPLETE
		)
		validatePlaybackInfoFetch(event: actualPlaybackInfoFetch, expectedEvent: expectedPlaybackInfoFetch)

		let skipToNextTimestamp: UInt64 = 4
		timestamp = skipToNextTimestamp
		playerEngine.skipToNext(timestamp: skipToNextTimestamp)

		if shouldSendEventsInDeinit {
			optimizedWait {
				self.playerEventSender.streamingMetricsEvents.count == 4
			}
		}

		let actualPlaybackStatistics = playerEventSender.streamingMetricsEvents[2] as! PlaybackStatistics
		let expectedPlaybackStatistics = PlaybackStatistics.mock(
			streamingSessionId: mediaProduct1.productId,
			idealStartTimestamp: playTimestamp,
			actualStartTimestamp: nextTimestamp,
			actualProductId: "\(playbackInfo.trackId)",
			endReason: EndReason.OTHER.rawValue,
			endTimestamp: skipToNextTimestamp
		)
		validatePlaybackStatistics(event: actualPlaybackStatistics, expectedEvent: expectedPlaybackStatistics)

		player.playing()
		player.completed()

		if shouldSendEventsInDeinit {
			optimizedWait {
				self.playerEventSender.streamingMetricsEvents.count == 6
			}
		}

		// Events of the second item
		let actualStreamingSessionEndEvent = playerEventSender.streamingMetricsEvents[3] as! StreamingSessionEnd
		let expectedStreamingSessionEndEvent = StreamingSessionEnd.mock(
			streamingSessionId: mediaProduct1.productId,
			timestamp: timestamp
		)
		validateStreamingSessionEnd(event: actualStreamingSessionEndEvent, expectedEvent: expectedStreamingSessionEndEvent)

		let actualPlaybackStatistics2 = playerEventSender.streamingMetricsEvents[4] as! PlaybackStatistics
		let expectedPlaybackStatistics2 = PlaybackStatistics.mock(
			streamingSessionId: mediaProduct2.productId,
			idealStartTimestamp: skipToNextTimestamp,
			actualStartTimestamp: skipToNextTimestamp,
			actualProductId: "\(playbackInfo.trackId)",
			endTimestamp: skipToNextTimestamp
		)
		validatePlaybackStatistics(event: actualPlaybackStatistics2, expectedEvent: expectedPlaybackStatistics2)

		let actualStreamingSessionEndEvent2 = playerEventSender.streamingMetricsEvents[5] as! StreamingSessionEnd
		let expectedStreamingSessionEndEvent2 = StreamingSessionEnd.mock(
			streamingSessionId: mediaProduct2.productId,
			timestamp: timestamp
		)
		validateStreamingSessionEnd(event: actualStreamingSessionEndEvent2, expectedEvent: expectedStreamingSessionEndEvent2)
	}

	func testCsssAndCpbiSentAfterSuccessfulLoadOfNext() {
		shouldUseEventProducer = true
		shouldSendEventsInDeinit = false

		JsonEncodedResponseURLProtocol.succeed(with: Constants.trackPlaybackInfo)

		let initialTimestamp: UInt64 = 1
		timestamp = initialTimestamp
		playerEngine.load(Constants.mediaProduct, timestamp: initialTimestamp)
		player.loaded()

		player.downloaded()
		playerEventSender.reset()

		let nextTimestamp: UInt64 = 2
		timestamp = nextTimestamp
		playerEngine.setNext(Constants.mediaProduct, timestamp: nextTimestamp)
		player.loaded()

		XCTAssertEqual(playerEventSender.streamingMetricsEvents.count, 2)
		XCTAssertEqual(playerEventSender.playLogEvents.count, 0)

		let actualStreamingSessionStartEvent = playerEventSender.streamingMetricsEvents[0] as! StreamingSessionStart
		let expectedStreamingSessionStartEvent = mockStreamingSessionStart(startReason: .IMPLICIT, timestamp: nextTimestamp)
		validateStreamingSessionStart(event: actualStreamingSessionStartEvent, expectedEvent: expectedStreamingSessionStartEvent)

		let actualPlaybackInfoFetch = playerEventSender.streamingMetricsEvents[1] as! PlaybackInfoFetch
		let expectedPlaybackInfoFetch = PlaybackInfoFetch.mock(
			startTimestamp: nextTimestamp,
			endTimestamp: nextTimestamp,
			endReason: .COMPLETE
		)
		validatePlaybackInfoFetch(event: actualPlaybackInfoFetch, expectedEvent: expectedPlaybackInfoFetch)
	}

	func testCsssAndCpbiSentAfterSuccessfulLoadOfNext_legacy() {
		shouldUseEventProducer = true
		shouldSendEventsInDeinit = true

		JsonEncodedResponseURLProtocol.succeed(with: Constants.trackPlaybackInfo)

		let initialTimestamp: UInt64 = 1
		timestamp = initialTimestamp
		playerEngine.load(Constants.mediaProduct, timestamp: initialTimestamp)
		player.loaded()

		player.downloaded()
		playerEventSender.reset()

		let nextTimestamp: UInt64 = 2
		timestamp = nextTimestamp
		playerEngine.setNext(Constants.mediaProduct, timestamp: nextTimestamp)
		player.loaded()

		optimizedWait {
<<<<<<< HEAD
			self.playerEventSender.streamingMetricsEvents.count == 2 &&
				self.playerEventSender.playLogEvents.isEmpty &&
				self.playerEventSender.progressEvents.isEmpty
=======
			playerEventSender.streamingMetricsEvents.count == 2 &&
				playerEventSender.playLogEvents.isEmpty
>>>>>>> 18687359
		}

		XCTAssertEqual(playerEventSender.streamingMetricsEvents.count, 2)
		XCTAssertEqual(playerEventSender.playLogEvents.count, 0)

		let actualStreamingSessionStartEvent = playerEventSender.streamingMetricsEvents[0] as! StreamingSessionStart
		let expectedStreamingSessionStartEvent = mockStreamingSessionStart(startReason: .IMPLICIT, timestamp: nextTimestamp)
		validateStreamingSessionStart(event: actualStreamingSessionStartEvent, expectedEvent: expectedStreamingSessionStartEvent)

		let actualPlaybackInfoFetch = playerEventSender.streamingMetricsEvents[1] as! PlaybackInfoFetch
		let expectedPlaybackInfoFetch = PlaybackInfoFetch.mock(
			startTimestamp: nextTimestamp,
			endTimestamp: nextTimestamp,
			endReason: .COMPLETE
		)
		validatePlaybackInfoFetch(event: actualPlaybackInfoFetch, expectedEvent: expectedPlaybackInfoFetch)
	}

	func testCsssAndCpbiSentAfterSuccessfulLoadOfNext_legacy2() {
		assertCsssAndCpbiSentAfterSuccessfulLoadOfNext_legacy(shouldSendEventsInDeinit: true)
	}

	func testCsssAndCpbiSentAfterSuccessfulLoadOfNext_legacy3() {
		assertCsssAndCpbiSentAfterSuccessfulLoadOfNext_legacy(shouldSendEventsInDeinit: false)
	}

	func assertCsssAndCpbiSentAfterSuccessfulLoadOfNext_legacy(shouldSendEventsInDeinit: Bool) {
		shouldUseEventProducer = false
		self.shouldSendEventsInDeinit = shouldSendEventsInDeinit

		JsonEncodedResponseURLProtocol.succeed(with: Constants.trackPlaybackInfo)

		let initialTimestamp: UInt64 = 1
		timestamp = initialTimestamp
		playerEngine.load(Constants.mediaProduct, timestamp: initialTimestamp)
		player.loaded()

		player.downloaded()
		playerEventSender.reset()

		let nextTimestamp: UInt64 = 2
		timestamp = nextTimestamp
		playerEngine.setNext(Constants.mediaProduct, timestamp: nextTimestamp)
		player.loaded()

		if shouldSendEventsInDeinit {
			optimizedWait {
<<<<<<< HEAD
				self.playerEventSender.streamingMetricsEvents.count == 2 &&
					self.playerEventSender.playLogEvents.isEmpty &&
					self.playerEventSender.progressEvents.isEmpty
=======
				playerEventSender.streamingMetricsEvents.count == 2 &&
					playerEventSender.playLogEvents.isEmpty
>>>>>>> 18687359
			}
		}

		XCTAssertEqual(playerEventSender.streamingMetricsEvents.count, 2)
		XCTAssertEqual(playerEventSender.playLogEvents.count, 0)

		let actualStreamingSessionStartEvent = playerEventSender.streamingMetricsEvents[0] as! StreamingSessionStart
		let expectedStreamingSessionStartEvent = mockStreamingSessionStart(startReason: .IMPLICIT, timestamp: nextTimestamp)
		validateStreamingSessionStart(event: actualStreamingSessionStartEvent, expectedEvent: expectedStreamingSessionStartEvent)

		let actualPlaybackInfoFetch = playerEventSender.streamingMetricsEvents[1] as! PlaybackInfoFetch
		let expectedPlaybackInfoFetch = PlaybackInfoFetch.mock(
			startTimestamp: nextTimestamp,
			endTimestamp: nextTimestamp,
			endReason: .COMPLETE
		)
		validatePlaybackInfoFetch(event: actualPlaybackInfoFetch, expectedEvent: expectedPlaybackInfoFetch)
	}

	func testCsssAndCpbiSentAfterNextIsReplaced() {
		assertCsssAndCpbiSentAfterNextIsReplaced_legacy(shouldUseEventProducer: false, shouldSendEventsInDeinit: true)
	}

	func testCsssAndCpbiSentAfterNextIsReplaced_legacy() {
		assertCsssAndCpbiSentAfterNextIsReplaced_legacy(shouldUseEventProducer: false, shouldSendEventsInDeinit: false)
	}

	func testCsssAndCpbiSentAfterNextIsReplaced_legacy2() {
		assertCsssAndCpbiSentAfterNextIsReplaced_legacy(shouldUseEventProducer: true, shouldSendEventsInDeinit: true)
	}

	func testCsssAndCpbiSentAfterNextIsReplaced_legacy3() {
		assertCsssAndCpbiSentAfterNextIsReplaced_legacy(shouldUseEventProducer: true, shouldSendEventsInDeinit: false)
	}

	private func assertCsssAndCpbiSentAfterNextIsReplaced_legacy(shouldUseEventProducer: Bool, shouldSendEventsInDeinit: Bool) {
		self.shouldUseEventProducer = shouldUseEventProducer
		self.shouldSendEventsInDeinit = shouldSendEventsInDeinit

		JsonEncodedResponseURLProtocol.succeed(with: Constants.trackPlaybackInfo)

		let initialTimestamp: UInt64 = 1
		timestamp = initialTimestamp

		let mediaProduct1 = Constants.mediaProduct
		uuid = mediaProduct1.productId
		playerEngine.load(mediaProduct1, timestamp: initialTimestamp)
		player.loaded()

		player.downloaded()

		let mediaProduct2 = Constants.mediaProduct2
		uuid = mediaProduct2.productId
		playerEngine.setNext(mediaProduct2, timestamp: 2)
		player.loaded()

		let nextTimestamp: UInt64 = 3
		timestamp = nextTimestamp

		let mediaProduct3 = Constants.mediaProduct3
		uuid = mediaProduct3.productId
		playerEngine.setNext(mediaProduct3, timestamp: nextTimestamp)
		player.loaded()

		if shouldSendEventsInDeinit {
			optimizedWait {
<<<<<<< HEAD
				self.playerEventSender.streamingMetricsEvents.count == 7 &&
					self.playerEventSender.playLogEvents.isEmpty &&
					self.playerEventSender.progressEvents.isEmpty
=======
				playerEventSender.streamingMetricsEvents.count == 7 &&
					playerEventSender.playLogEvents.isEmpty
>>>>>>> 18687359
			}
		}

		XCTAssertEqual(playerEventSender.streamingMetricsEvents.count, 7)
		XCTAssertEqual(playerEventSender.playLogEvents.count, 0)

		let actualStreamingSessionStartEvent = playerEventSender.streamingMetricsEvents[5] as! StreamingSessionStart
		let expectedStreamingSessionStartEvent = mockStreamingSessionStart(
			streamingSessionId: mediaProduct3.productId,
			startReason: .IMPLICIT,
			timestamp: nextTimestamp,
			sessionProductId: mediaProduct3.productId
		)
		validateStreamingSessionStart(event: actualStreamingSessionStartEvent, expectedEvent: expectedStreamingSessionStartEvent)

		let actualPlaybackInfoFetch = playerEventSender.streamingMetricsEvents[6] as! PlaybackInfoFetch
		let expectedPlaybackInfoFetch = PlaybackInfoFetch.mock(
			streamingSessionId: mediaProduct3.productId,
			startTimestamp: nextTimestamp,
			endTimestamp: nextTimestamp,
			endReason: .COMPLETE
		)
		validatePlaybackInfoFetch(event: actualPlaybackInfoFetch, expectedEvent: expectedPlaybackInfoFetch)
	}

	func testCsssAndCpbiSentAfterFailedLoadOfNext() {
		shouldUseEventProducer = true
		shouldSendEventsInDeinit = false

		JsonEncodedResponseURLProtocol.succeed(with: Constants.trackPlaybackInfo)

		playerEngine.load(Constants.mediaProduct, timestamp: 1)
		player.loaded()

		player.downloaded()
		playerEventSender.reset()

		JsonEncodedResponseURLProtocol.fail()

		let nextTimestamp: UInt64 = 2
		timestamp = nextTimestamp
		playerEngine.setNext(Constants.mediaProduct, timestamp: nextTimestamp)

		XCTAssertEqual(playerEventSender.streamingMetricsEvents.count, 2)
		XCTAssertEqual(playerEventSender.playLogEvents.count, 0)

		let actualStreamingSessionStartEvent = playerEventSender.streamingMetricsEvents[0] as! StreamingSessionStart
		let expectedStreamingSessionStartEvent = mockStreamingSessionStart(startReason: .IMPLICIT, timestamp: nextTimestamp)
		validateStreamingSessionStart(event: actualStreamingSessionStartEvent, expectedEvent: expectedStreamingSessionStartEvent)

		let actualPlaybackInfoFetch = playerEventSender.streamingMetricsEvents[1] as! PlaybackInfoFetch
		let expectedPlaybackInfoFetch = PlaybackInfoFetch.mock(
			startTimestamp: nextTimestamp,
			endTimestamp: nextTimestamp,
			endReason: .ERROR,
			errorMessage: Constants.anErrorErrorMessage,
			errorCode: Constants.errorCode
		)
		validatePlaybackInfoFetch(event: actualPlaybackInfoFetch, expectedEvent: expectedPlaybackInfoFetch)
	}

	func testCsssAndCpbiSentAfterFailedLoadOfNext_legacy() {
		shouldUseEventProducer = true
		shouldSendEventsInDeinit = true

		JsonEncodedResponseURLProtocol.succeed(with: Constants.trackPlaybackInfo)

		playerEngine.load(Constants.mediaProduct, timestamp: 1)
		player.loaded()

		player.downloaded()
		playerEventSender.reset()

		JsonEncodedResponseURLProtocol.fail()

		let nextTimestamp: UInt64 = 2
		timestamp = nextTimestamp
		playerEngine.setNext(Constants.mediaProduct, timestamp: nextTimestamp)

		optimizedWait {
<<<<<<< HEAD
			self.playerEventSender.streamingMetricsEvents.count == 2 &&
				self.playerEventSender.playLogEvents.isEmpty &&
				self.playerEventSender.progressEvents.isEmpty
=======
			playerEventSender.streamingMetricsEvents.count == 2 &&
				playerEventSender.playLogEvents.isEmpty
>>>>>>> 18687359
		}

		XCTAssertEqual(playerEventSender.streamingMetricsEvents.count, 2)
		XCTAssertEqual(playerEventSender.playLogEvents.count, 0)

		let actualStreamingSessionStartEvent = playerEventSender.streamingMetricsEvents[0] as! StreamingSessionStart
		let expectedStreamingSessionStartEvent = mockStreamingSessionStart(startReason: .IMPLICIT, timestamp: nextTimestamp)
		validateStreamingSessionStart(event: actualStreamingSessionStartEvent, expectedEvent: expectedStreamingSessionStartEvent)

		let actualPlaybackInfoFetch = playerEventSender.streamingMetricsEvents[1] as! PlaybackInfoFetch
		let expectedPlaybackInfoFetch = PlaybackInfoFetch.mock(
			startTimestamp: nextTimestamp,
			endTimestamp: nextTimestamp,
			endReason: .ERROR,
			errorMessage: Constants.anErrorErrorMessage,
			errorCode: Constants.errorCode
		)
		validatePlaybackInfoFetch(event: actualPlaybackInfoFetch, expectedEvent: expectedPlaybackInfoFetch)
	}

	func testCsssAndCpbiSentAfterFailedLoadOfNext_legacy2() {
		assertCsssAndCpbiSentAfterFailedLoadOfNext_legacy(shouldSendEventsInDeinit: true)
	}

	func testCsssAndCpbiSentAfterFailedLoadOfNext_legacy3() {
		assertCsssAndCpbiSentAfterFailedLoadOfNext_legacy(shouldSendEventsInDeinit: false)
	}

	func assertCsssAndCpbiSentAfterFailedLoadOfNext_legacy(shouldSendEventsInDeinit: Bool) {
		shouldUseEventProducer = false
		self.shouldSendEventsInDeinit = shouldSendEventsInDeinit

		JsonEncodedResponseURLProtocol.succeed(with: Constants.trackPlaybackInfo)

		playerEngine.load(Constants.mediaProduct, timestamp: 1)
		player.loaded()

		player.downloaded()
		playerEventSender.reset()

		JsonEncodedResponseURLProtocol.fail()

		let nextTimestamp: UInt64 = 2
		timestamp = nextTimestamp
		playerEngine.setNext(Constants.mediaProduct, timestamp: nextTimestamp)

		if shouldSendEventsInDeinit {
			optimizedWait {
<<<<<<< HEAD
				self.playerEventSender.streamingMetricsEvents.count == 2 &&
					self.playerEventSender.playLogEvents.isEmpty &&
					self.playerEventSender.progressEvents.isEmpty
=======
				playerEventSender.streamingMetricsEvents.count == 2 &&
					playerEventSender.playLogEvents.isEmpty
>>>>>>> 18687359
			}
		}

		XCTAssertEqual(playerEventSender.streamingMetricsEvents.count, 2)
		XCTAssertEqual(playerEventSender.playLogEvents.count, 0)

		let actualStreamingSessionStartEvent = playerEventSender.streamingMetricsEvents[0] as! StreamingSessionStart
		let expectedStreamingSessionStartEvent = mockStreamingSessionStart(startReason: .IMPLICIT, timestamp: nextTimestamp)
		validateStreamingSessionStart(event: actualStreamingSessionStartEvent, expectedEvent: expectedStreamingSessionStartEvent)

		let actualPlaybackInfoFetch = playerEventSender.streamingMetricsEvents[1] as! PlaybackInfoFetch
		let expectedPlaybackInfoFetch = PlaybackInfoFetch.mock(
			startTimestamp: nextTimestamp,
			endTimestamp: nextTimestamp,
			endReason: .ERROR,
			errorMessage: Constants.anErrorErrorMessage,
			errorCode: Constants.errorCode
		)
		validatePlaybackInfoFetch(event: actualPlaybackInfoFetch, expectedEvent: expectedPlaybackInfoFetch)
	}

	func testPlayCurrentSucceeds() {
		shouldUseEventProducer = true
		shouldSendEventsInDeinit = false

		let playbackInfo = Constants.trackPlaybackInfo
		JsonEncodedResponseURLProtocol.succeed(with: playbackInfo)

		let mediaProduct = Constants.mediaProduct
		let initialTimestamp: UInt64 = 1
		timestamp = initialTimestamp
		playerEngine.load(mediaProduct, timestamp: initialTimestamp)
		player.loaded()

		let playTimestamp: UInt64 = 2
		timestamp = playTimestamp
		playerEngine.play(timestamp: playTimestamp)
		player.playing()

		let endTimestamp: UInt64 = 10
		let endAssetPosition: Double = 10
		timestamp = endTimestamp
		player.assetPosition = endAssetPosition
		player.completed()

		let events = playerEventSender.streamingMetricsEvents
		XCTAssertEqual(events.count, 4)
		XCTAssertEqual(playerEventSender.playLogEvents.count, 1)

		let actualStreamingSessionStartEvent = events[0] as! StreamingSessionStart
		let expectedStreamingSessionStartEvent = mockStreamingSessionStart(startReason: .EXPLICIT)
		validateStreamingSessionStart(event: actualStreamingSessionStartEvent, expectedEvent: expectedStreamingSessionStartEvent)

		let actualPlaybackInfoFetch = events[1] as! PlaybackInfoFetch
		let expectedPlaybackInfoFetch = PlaybackInfoFetch.mock(
			startTimestamp: initialTimestamp,
			endTimestamp: initialTimestamp,
			endReason: .COMPLETE
		)
		validatePlaybackInfoFetch(event: actualPlaybackInfoFetch, expectedEvent: expectedPlaybackInfoFetch)

		let actualPlaybackStatistics = events[2] as! PlaybackStatistics
		let expectedPlaybackStatistics = PlaybackStatistics.mock(
			idealStartTimestamp: playTimestamp,
			actualStartTimestamp: playTimestamp,
			actualProductId: "\(playbackInfo.trackId)",
			endTimestamp: endTimestamp
		)
		validatePlaybackStatistics(event: actualPlaybackStatistics, expectedEvent: expectedPlaybackStatistics)

		let actualStreamingSessionEndEvent = events[3] as! StreamingSessionEnd
		let expectedStreamingSessionEndEvent = StreamingSessionEnd.mock(timestamp: timestamp)
		validateStreamingSessionEnd(event: actualStreamingSessionEndEvent, expectedEvent: expectedStreamingSessionEndEvent)

		let actualPlayLog = playerEventSender.playLogEvents[0]
		let expectedPlayLog = PlayLogEvent.mock(
			startTimestamp: playTimestamp,
			productType: mediaProduct.productType,
			requestedProductId: mediaProduct.productId,
			actualProductId: "\(playbackInfo.trackId)",
			actualQuality: AudioQuality.LOSSLESS.rawValue,
			sourceType: mediaProduct.progressSource?.sourceType,
			sourceId: mediaProduct.progressSource?.sourceId,
			endTimestamp: endTimestamp,
			endAssetPosition: Double(endTimestamp)
		)
		validatePlayLog(event: actualPlayLog, expectedEvent: expectedPlayLog)
	}

	func testPlayCurrentSucceeds_legacy() {
		shouldUseEventProducer = true
		shouldSendEventsInDeinit = true

		let playbackInfo = Constants.trackPlaybackInfo
		JsonEncodedResponseURLProtocol.succeed(with: playbackInfo)

		let mediaProduct = Constants.mediaProduct
		let initialTimestamp: UInt64 = 1
		timestamp = initialTimestamp
		playerEngine.load(mediaProduct, timestamp: initialTimestamp)
		player.loaded()

		let playTimestamp: UInt64 = 2
		timestamp = playTimestamp
		playerEngine.play(timestamp: playTimestamp)
		player.playing()

		let endTimestamp: UInt64 = 10
		let endAssetPosition: Double = 10
		timestamp = endTimestamp
		player.assetPosition = endAssetPosition
		player.completed()

		optimizedWait {
<<<<<<< HEAD
			self.playerEventSender.streamingMetricsEvents.count == 4 &&
				self.playerEventSender.playLogEvents.count == 1 &&
				self.playerEventSender.progressEvents.count == 1
=======
			playerEventSender.streamingMetricsEvents.count == 4 &&
				playerEventSender.playLogEvents.count == 1
>>>>>>> 18687359
		}

		let events = playerEventSender.streamingMetricsEvents
		XCTAssertEqual(events.count, 4)
		XCTAssertEqual(playerEventSender.playLogEvents.count, 1)

		let actualStreamingSessionStartEvent = events[0] as! StreamingSessionStart
		let expectedStreamingSessionStartEvent = mockStreamingSessionStart(startReason: .EXPLICIT)
		validateStreamingSessionStart(event: actualStreamingSessionStartEvent, expectedEvent: expectedStreamingSessionStartEvent)

		let actualPlaybackInfoFetch = events[1] as! PlaybackInfoFetch
		let expectedPlaybackInfoFetch = PlaybackInfoFetch.mock(
			startTimestamp: initialTimestamp,
			endTimestamp: initialTimestamp,
			endReason: .COMPLETE
		)
		validatePlaybackInfoFetch(event: actualPlaybackInfoFetch, expectedEvent: expectedPlaybackInfoFetch)

		let actualPlaybackStatistics = events[2] as! PlaybackStatistics
		let expectedPlaybackStatistics = PlaybackStatistics.mock(
			idealStartTimestamp: playTimestamp,
			actualStartTimestamp: playTimestamp,
			actualProductId: "\(playbackInfo.trackId)",
			endTimestamp: endTimestamp
		)
		validatePlaybackStatistics(event: actualPlaybackStatistics, expectedEvent: expectedPlaybackStatistics)

		let actualStreamingSessionEndEvent = events[3] as! StreamingSessionEnd
		let expectedStreamingSessionEndEvent = StreamingSessionEnd.mock(timestamp: timestamp)
		validateStreamingSessionEnd(event: actualStreamingSessionEndEvent, expectedEvent: expectedStreamingSessionEndEvent)

		let actualPlayLog = playerEventSender.playLogEvents[0]
		let expectedPlayLog = PlayLogEvent.mock(
			startTimestamp: playTimestamp,
			productType: mediaProduct.productType,
			requestedProductId: mediaProduct.productId,
			actualProductId: "\(playbackInfo.trackId)",
			actualQuality: AudioQuality.LOSSLESS.rawValue,
			sourceType: mediaProduct.progressSource?.sourceType,
			sourceId: mediaProduct.progressSource?.sourceId,
			endTimestamp: endTimestamp,
			endAssetPosition: Double(endTimestamp)
		)
		validatePlayLog(event: actualPlayLog, expectedEvent: expectedPlayLog)
	}

	func testPlayCurrentSucceeds_legacy2() {
		assertPlayCurrentSucceeds_legacy(shouldSendEventsInDeinit: true)
	}

	func testPlayCurrentSucceeds_legacy3() {
		assertPlayCurrentSucceeds_legacy(shouldSendEventsInDeinit: false)
	}

	func assertPlayCurrentSucceeds_legacy(shouldSendEventsInDeinit: Bool) {
		shouldUseEventProducer = false
		self.shouldSendEventsInDeinit = shouldSendEventsInDeinit

		let playbackInfo = Constants.trackPlaybackInfo
		JsonEncodedResponseURLProtocol.succeed(with: playbackInfo)

		let mediaProduct = Constants.mediaProduct
		let initialTimestamp: UInt64 = 1
		timestamp = initialTimestamp
		playerEngine.load(mediaProduct, timestamp: initialTimestamp)
		player.loaded()

		let playTimestamp: UInt64 = 2
		timestamp = playTimestamp
		playerEngine.play(timestamp: playTimestamp)
		player.playing()

		let endTimestamp: UInt64 = 10
		let endAssetPosition: Double = 10
		timestamp = endTimestamp
		player.assetPosition = endAssetPosition
		player.completed()

		if shouldSendEventsInDeinit {
			optimizedWait {
<<<<<<< HEAD
				self.playerEventSender.streamingMetricsEvents.count == 4 &&
					self.playerEventSender.playLogEvents.count == 1 &&
					self.playerEventSender.progressEvents.count == 1
=======
				playerEventSender.streamingMetricsEvents.count == 4 &&
					playerEventSender.playLogEvents.count == 1
>>>>>>> 18687359
			}
		}

		let events = playerEventSender.streamingMetricsEvents
		XCTAssertEqual(events.count, 4)
		XCTAssertEqual(playerEventSender.playLogEvents.count, 1)

		let actualStreamingSessionStartEvent = events[0] as! StreamingSessionStart
		let expectedStreamingSessionStartEvent = mockStreamingSessionStart(startReason: .EXPLICIT)
		validateStreamingSessionStart(event: actualStreamingSessionStartEvent, expectedEvent: expectedStreamingSessionStartEvent)

		let actualPlaybackInfoFetch = events[1] as! PlaybackInfoFetch
		let expectedPlaybackInfoFetch = PlaybackInfoFetch.mock(
			startTimestamp: initialTimestamp,
			endTimestamp: initialTimestamp,
			endReason: .COMPLETE
		)
		validatePlaybackInfoFetch(event: actualPlaybackInfoFetch, expectedEvent: expectedPlaybackInfoFetch)

		let actualPlaybackStatistics = events[2] as! PlaybackStatistics
		let expectedPlaybackStatistics = PlaybackStatistics.mock(
			idealStartTimestamp: playTimestamp,
			actualStartTimestamp: playTimestamp,
			actualProductId: "\(playbackInfo.trackId)",
			endTimestamp: endTimestamp
		)
		validatePlaybackStatistics(event: actualPlaybackStatistics, expectedEvent: expectedPlaybackStatistics)

		let actualStreamingSessionEndEvent = events[3] as! StreamingSessionEnd
		let expectedStreamingSessionEndEvent = StreamingSessionEnd.mock(timestamp: timestamp)
		validateStreamingSessionEnd(event: actualStreamingSessionEndEvent, expectedEvent: expectedStreamingSessionEndEvent)

		let actualPlayLog = playerEventSender.playLogEvents[0]
		let expectedPlayLog = PlayLogEvent.mock(
			startTimestamp: playTimestamp,
			productType: mediaProduct.productType,
			requestedProductId: mediaProduct.productId,
			actualProductId: "\(playbackInfo.trackId)",
			actualQuality: AudioQuality.LOSSLESS.rawValue,
			sourceType: mediaProduct.progressSource?.sourceType,
			sourceId: mediaProduct.progressSource?.sourceId,
			endTimestamp: endTimestamp,
			endAssetPosition: Double(endTimestamp)
		)
		validatePlayLog(event: actualPlayLog, expectedEvent: expectedPlayLog)
	}

	func testPlayCurrentSucceeds_withCachingDisabled() {
		shouldUseEventProducer = true
		isContentCachingEnabled = false
		shouldSendEventsInDeinit = false

		let playbackInfo = Constants.trackPlaybackInfo
		JsonEncodedResponseURLProtocol.succeed(with: playbackInfo)

		let mediaProduct = Constants.mediaProduct
		let initialTimestamp: UInt64 = 1
		timestamp = initialTimestamp
		playerEngine.load(mediaProduct, timestamp: 1)

		player.loaded()

		let playTimestamp: UInt64 = 2
		timestamp = playTimestamp
		playerEngine.play(timestamp: 2)
		player.playing()

		let endTimestamp: UInt64 = 10
		let endAssetPosition: Double = 10
		timestamp = endTimestamp
		player.assetPosition = endAssetPosition
		player.completed()

		let events = playerEventSender.streamingMetricsEvents
		XCTAssertEqual(events.count, 4)
		XCTAssertEqual(playerEventSender.playLogEvents.count, 1)

		let actualStreamingSessionStartEvent = events[0] as! StreamingSessionStart
		let expectedStreamingSessionStartEvent = mockStreamingSessionStart(startReason: .EXPLICIT, sessionTags: [.CACHING_DISABLED])
		validateStreamingSessionStart(event: actualStreamingSessionStartEvent, expectedEvent: expectedStreamingSessionStartEvent)

		let actualPlaybackInfoFetch = events[1] as! PlaybackInfoFetch
		let expectedPlaybackInfoFetch = PlaybackInfoFetch.mock(
			startTimestamp: initialTimestamp,
			endTimestamp: initialTimestamp,
			endReason: .COMPLETE
		)
		validatePlaybackInfoFetch(event: actualPlaybackInfoFetch, expectedEvent: expectedPlaybackInfoFetch)

		let actualPlaybackStatistics = events[2] as! PlaybackStatistics
		let expectedPlaybackStatistics = PlaybackStatistics.mock(
			idealStartTimestamp: playTimestamp,
			actualStartTimestamp: playTimestamp,
			actualProductId: "\(playbackInfo.trackId)",
			endTimestamp: endTimestamp
		)
		validatePlaybackStatistics(event: actualPlaybackStatistics, expectedEvent: expectedPlaybackStatistics)

		let actualStreamingSessionEndEvent = events[3] as! StreamingSessionEnd
		let expectedStreamingSessionEndEvent = StreamingSessionEnd.mock(timestamp: timestamp)
		validateStreamingSessionEnd(event: actualStreamingSessionEndEvent, expectedEvent: expectedStreamingSessionEndEvent)

		let actualPlayLog = playerEventSender.playLogEvents[0]
		let expectedPlayLog = PlayLogEvent.mock(
			startTimestamp: playTimestamp,
			productType: mediaProduct.productType,
			requestedProductId: mediaProduct.productId,
			actualProductId: "\(playbackInfo.trackId)",
			actualQuality: AudioQuality.LOSSLESS.rawValue,
			sourceType: mediaProduct.progressSource?.sourceType,
			sourceId: mediaProduct.progressSource?.sourceId,
			endTimestamp: endTimestamp,
			endAssetPosition: Double(endTimestamp)
		)
		validatePlayLog(event: actualPlayLog, expectedEvent: expectedPlayLog)
	}

	func testPlayCurrentSucceeds_withPreload() {
		shouldUseEventProducer = true
		shouldSendEventsInDeinit = false

		let playbackInfo = Constants.trackPlaybackInfo
		JsonEncodedResponseURLProtocol.succeed(with: playbackInfo)

		let mediaProduct = Constants.mediaProduct
		let initialTimestamp: UInt64 = 1
		timestamp = initialTimestamp
		playerEngine.load(mediaProduct, timestamp: 1, isPreload: true)

		player.loaded()

		let playTimestamp: UInt64 = 2
		timestamp = playTimestamp
		playerEngine.play(timestamp: 2)
		player.playing()

		let endTimestamp: UInt64 = 10
		let endAssetPosition: Double = 10
		timestamp = endTimestamp
		player.assetPosition = endAssetPosition
		player.completed()

		let events = playerEventSender.streamingMetricsEvents
		XCTAssertEqual(events.count, 4)
		XCTAssertEqual(playerEventSender.playLogEvents.count, 1)

		let actualStreamingSessionStartEvent = events[0] as! StreamingSessionStart
		let expectedStreamingSessionStartEvent = mockStreamingSessionStart(startReason: .EXPLICIT, sessionTags: [.PRELOADED])
		validateStreamingSessionStart(event: actualStreamingSessionStartEvent, expectedEvent: expectedStreamingSessionStartEvent)

		let actualPlaybackInfoFetch = events[1] as! PlaybackInfoFetch
		let expectedPlaybackInfoFetch = PlaybackInfoFetch.mock(
			startTimestamp: initialTimestamp,
			endTimestamp: initialTimestamp,
			endReason: .COMPLETE
		)
		validatePlaybackInfoFetch(event: actualPlaybackInfoFetch, expectedEvent: expectedPlaybackInfoFetch)

		let actualPlaybackStatistics = events[2] as! PlaybackStatistics
		let expectedPlaybackStatistics = PlaybackStatistics.mock(
			idealStartTimestamp: playTimestamp,
			actualStartTimestamp: playTimestamp,
			actualProductId: "\(playbackInfo.trackId)",
			endTimestamp: endTimestamp
		)
		validatePlaybackStatistics(event: actualPlaybackStatistics, expectedEvent: expectedPlaybackStatistics)

		let actualStreamingSessionEndEvent = events[3] as! StreamingSessionEnd
		let expectedStreamingSessionEndEvent = StreamingSessionEnd.mock(timestamp: timestamp)
		validateStreamingSessionEnd(event: actualStreamingSessionEndEvent, expectedEvent: expectedStreamingSessionEndEvent)

		let actualPlayLog = playerEventSender.playLogEvents[0]
		let expectedPlayLog = PlayLogEvent.mock(
			startTimestamp: playTimestamp,
			productType: mediaProduct.productType,
			requestedProductId: mediaProduct.productId,
			actualProductId: "\(playbackInfo.trackId)",
			actualQuality: AudioQuality.LOSSLESS.rawValue,
			sourceType: mediaProduct.progressSource?.sourceType,
			sourceId: mediaProduct.progressSource?.sourceId,
			endTimestamp: endTimestamp,
			endAssetPosition: Double(endTimestamp)
		)
		validatePlayLog(event: actualPlayLog, expectedEvent: expectedPlayLog)
	}

	func testPlayCurrentSucceeds_withPreload_legacy() {
		shouldUseEventProducer = false
		shouldSendEventsInDeinit = true

		let playbackInfo = Constants.trackPlaybackInfo
		JsonEncodedResponseURLProtocol.succeed(with: playbackInfo)

		let mediaProduct = Constants.mediaProduct
		let initialTimestamp: UInt64 = 1
		timestamp = initialTimestamp
		playerEngine.load(mediaProduct, timestamp: 1, isPreload: true)

		player.loaded()

		let playTimestamp: UInt64 = 2
		timestamp = playTimestamp
		playerEngine.play(timestamp: 2)
		player.playing()

		let endTimestamp: UInt64 = 10
		let endAssetPosition: Double = 10
		timestamp = endTimestamp
		player.assetPosition = endAssetPosition
		player.completed()

		optimizedWait {
<<<<<<< HEAD
			self.playerEventSender.streamingMetricsEvents.count == 4 &&
				self.playerEventSender.playLogEvents.count == 1 &&
				self.playerEventSender.progressEvents.count == 1
=======
			playerEventSender.streamingMetricsEvents.count == 4 &&
				playerEventSender.playLogEvents.count == 1
>>>>>>> 18687359
		}

		let events = playerEventSender.streamingMetricsEvents
		XCTAssertEqual(events.count, 4)
		XCTAssertEqual(playerEventSender.playLogEvents.count, 1)

		let actualStreamingSessionStartEvent = events[0] as! StreamingSessionStart
		let expectedStreamingSessionStartEvent = mockStreamingSessionStart(startReason: .EXPLICIT, sessionTags: [.PRELOADED])
		validateStreamingSessionStart(event: actualStreamingSessionStartEvent, expectedEvent: expectedStreamingSessionStartEvent)

		let actualPlaybackInfoFetch = events[1] as! PlaybackInfoFetch
		let expectedPlaybackInfoFetch = PlaybackInfoFetch.mock(
			startTimestamp: initialTimestamp,
			endTimestamp: initialTimestamp,
			endReason: .COMPLETE
		)
		validatePlaybackInfoFetch(event: actualPlaybackInfoFetch, expectedEvent: expectedPlaybackInfoFetch)

		let actualPlaybackStatistics = events[2] as! PlaybackStatistics
		let expectedPlaybackStatistics = PlaybackStatistics.mock(
			idealStartTimestamp: playTimestamp,
			actualStartTimestamp: playTimestamp,
			actualProductId: "\(playbackInfo.trackId)",
			endTimestamp: endTimestamp
		)
		validatePlaybackStatistics(event: actualPlaybackStatistics, expectedEvent: expectedPlaybackStatistics)

		let actualStreamingSessionEndEvent = events[3] as! StreamingSessionEnd
		let expectedStreamingSessionEndEvent = StreamingSessionEnd.mock(timestamp: timestamp)
		validateStreamingSessionEnd(event: actualStreamingSessionEndEvent, expectedEvent: expectedStreamingSessionEndEvent)

		let actualPlayLog = playerEventSender.playLogEvents[0]
		let expectedPlayLog = PlayLogEvent.mock(
			startTimestamp: playTimestamp,
			productType: mediaProduct.productType,
			requestedProductId: mediaProduct.productId,
			actualProductId: "\(playbackInfo.trackId)",
			actualQuality: AudioQuality.LOSSLESS.rawValue,
			sourceType: mediaProduct.progressSource?.sourceType,
			sourceId: mediaProduct.progressSource?.sourceId,
			endTimestamp: endTimestamp,
			endAssetPosition: Double(endTimestamp)
		)
		validatePlayLog(event: actualPlayLog, expectedEvent: expectedPlayLog)
	}

	func testPlayCurrentSucceeds_withPreload_legacy2() {
		assertPlayCurrentSucceeds_withPreload_legacy(shouldSendEventsInDeinit: true)
	}

	func testPlayCurrentSucceeds_withPreload_legacy3() {
		assertPlayCurrentSucceeds_withPreload_legacy(shouldSendEventsInDeinit: false)
	}

	func assertPlayCurrentSucceeds_withPreload_legacy(shouldSendEventsInDeinit: Bool) {
		shouldUseEventProducer = false
		self.shouldSendEventsInDeinit = shouldSendEventsInDeinit

		let playbackInfo = Constants.trackPlaybackInfo
		JsonEncodedResponseURLProtocol.succeed(with: playbackInfo)

		let mediaProduct = Constants.mediaProduct
		let initialTimestamp: UInt64 = 1
		timestamp = initialTimestamp
		playerEngine.load(mediaProduct, timestamp: 1, isPreload: true)

		player.loaded()

		let playTimestamp: UInt64 = 2
		timestamp = playTimestamp
		playerEngine.play(timestamp: 2)
		player.playing()

		let endTimestamp: UInt64 = 10
		let endAssetPosition: Double = 10
		timestamp = endTimestamp
		player.assetPosition = endAssetPosition
		player.completed()

		if shouldSendEventsInDeinit {
			optimizedWait {
<<<<<<< HEAD
				self.playerEventSender.streamingMetricsEvents.count == 4 &&
					self.playerEventSender.playLogEvents.count == 1 &&
					self.playerEventSender.progressEvents.count == 1
=======
				playerEventSender.streamingMetricsEvents.count == 4 &&
					playerEventSender.playLogEvents.count == 1
>>>>>>> 18687359
			}
		}

		let events = playerEventSender.streamingMetricsEvents
		XCTAssertEqual(events.count, 4)
		XCTAssertEqual(playerEventSender.playLogEvents.count, 1)

		let actualStreamingSessionStartEvent = events[0] as! StreamingSessionStart
		let expectedStreamingSessionStartEvent = mockStreamingSessionStart(startReason: .EXPLICIT, sessionTags: [.PRELOADED])
		validateStreamingSessionStart(event: actualStreamingSessionStartEvent, expectedEvent: expectedStreamingSessionStartEvent)

		let actualPlaybackInfoFetch = events[1] as! PlaybackInfoFetch
		let expectedPlaybackInfoFetch = PlaybackInfoFetch.mock(
			startTimestamp: initialTimestamp,
			endTimestamp: initialTimestamp,
			endReason: .COMPLETE
		)
		validatePlaybackInfoFetch(event: actualPlaybackInfoFetch, expectedEvent: expectedPlaybackInfoFetch)

		let actualPlaybackStatistics = events[2] as! PlaybackStatistics
		let expectedPlaybackStatistics = PlaybackStatistics.mock(
			idealStartTimestamp: playTimestamp,
			actualStartTimestamp: playTimestamp,
			actualProductId: "\(playbackInfo.trackId)",
			endTimestamp: endTimestamp
		)
		validatePlaybackStatistics(event: actualPlaybackStatistics, expectedEvent: expectedPlaybackStatistics)

		let actualStreamingSessionEndEvent = events[3] as! StreamingSessionEnd
		let expectedStreamingSessionEndEvent = StreamingSessionEnd.mock(timestamp: timestamp)
		validateStreamingSessionEnd(event: actualStreamingSessionEndEvent, expectedEvent: expectedStreamingSessionEndEvent)

		let actualPlayLog = playerEventSender.playLogEvents[0]
		let expectedPlayLog = PlayLogEvent.mock(
			startTimestamp: playTimestamp,
			productType: mediaProduct.productType,
			requestedProductId: mediaProduct.productId,
			actualProductId: "\(playbackInfo.trackId)",
			actualQuality: AudioQuality.LOSSLESS.rawValue,
			sourceType: mediaProduct.progressSource?.sourceType,
			sourceId: mediaProduct.progressSource?.sourceId,
			endTimestamp: endTimestamp,
			endAssetPosition: Double(endTimestamp)
		)
		validatePlayLog(event: actualPlayLog, expectedEvent: expectedPlayLog)
	}

	func testPlayCurrentFails() {
		shouldUseEventProducer = true
		shouldSendEventsInDeinit = false

		let playbackInfo = Constants.trackPlaybackInfo
		JsonEncodedResponseURLProtocol.succeed(with: playbackInfo)

		let mediaProduct = Constants.mediaProduct
		let initialTimestamp: UInt64 = 1
		playerEngine.load(mediaProduct, timestamp: initialTimestamp)
		player.loaded()

		let playTimestamp: UInt64 = 2
		playerEngine.play(timestamp: playTimestamp)
		player.playing()

		let endTimestamp: UInt64 = 5
		let endAssetPosition: Double = 5
		timestamp = endTimestamp
		player.assetPosition = endAssetPosition
		player.failed(with: Constants.error)

		let events = playerEventSender.streamingMetricsEvents
		XCTAssertEqual(events.count, 4)
		XCTAssertEqual(playerEventSender.playLogEvents.count, 1)

		let actualStreamingSessionStartEvent = events[0] as! StreamingSessionStart
		let expectedStreamingSessionStartEvent = mockStreamingSessionStart(startReason: .EXPLICIT)
		validateStreamingSessionStart(event: actualStreamingSessionStartEvent, expectedEvent: expectedStreamingSessionStartEvent)

		let actualPlaybackInfoFetch = events[1] as! PlaybackInfoFetch
		let expectedPlaybackInfoFetch = PlaybackInfoFetch.mock(
			startTimestamp: initialTimestamp,
			endTimestamp: initialTimestamp,
			endReason: .COMPLETE
		)
		validatePlaybackInfoFetch(event: actualPlaybackInfoFetch, expectedEvent: expectedPlaybackInfoFetch)

		let actualPlaybackStatistics = events[2] as! PlaybackStatistics
		let expectedPlaybackStatistics = PlaybackStatistics.mock(
			idealStartTimestamp: playTimestamp,
			actualStartTimestamp: initialTimestamp,
			actualProductId: "\(playbackInfo.trackId)",
			endReason: EndReason.ERROR.rawValue,
			endTimestamp: endTimestamp,
			errorMessage: Constants.mockErrorMessage,
			errorCode: Constants.errorCode
		)
		validatePlaybackStatistics(event: actualPlaybackStatistics, expectedEvent: expectedPlaybackStatistics)

		let actualStreamingSessionEndEvent = events[3] as! StreamingSessionEnd
		let expectedStreamingSessionEndEvent = StreamingSessionEnd.mock(timestamp: timestamp)
		validateStreamingSessionEnd(event: actualStreamingSessionEndEvent, expectedEvent: expectedStreamingSessionEndEvent)

		let actualPlayLog = playerEventSender.playLogEvents[0]
		let expectedPlayLog = PlayLogEvent.mock(
			startTimestamp: initialTimestamp,
			productType: mediaProduct.productType,
			requestedProductId: mediaProduct.productId,
			actualProductId: "\(playbackInfo.trackId)",
			actualQuality: AudioQuality.LOSSLESS.rawValue,
			sourceType: mediaProduct.progressSource?.sourceType,
			sourceId: mediaProduct.progressSource?.sourceId,
			endTimestamp: endTimestamp,
			endAssetPosition: Double(endTimestamp)
		)
		validatePlayLog(event: actualPlayLog, expectedEvent: expectedPlayLog)
	}

	func testPlayCurrentFails_legacy() {
		shouldUseEventProducer = false
		shouldSendEventsInDeinit = true

		let playbackInfo = Constants.trackPlaybackInfo
		JsonEncodedResponseURLProtocol.succeed(with: playbackInfo)

		let mediaProduct = Constants.mediaProduct
		let initialTimestamp: UInt64 = 1
		playerEngine.load(mediaProduct, timestamp: initialTimestamp)
		player.loaded()

		let playTimestamp: UInt64 = 2
		playerEngine.play(timestamp: playTimestamp)
		player.playing()

		let endTimestamp: UInt64 = 5
		let endAssetPosition: Double = 5
		timestamp = endTimestamp
		player.assetPosition = endAssetPosition
		player.failed(with: Constants.error)

		optimizedWait {
<<<<<<< HEAD
			self.playerEventSender.streamingMetricsEvents.count == 4 &&
				self.playerEventSender.playLogEvents.count == 1 &&
				self.playerEventSender.progressEvents.count == 1
=======
			playerEventSender.streamingMetricsEvents.count == 4 &&
				playerEventSender.playLogEvents.count == 1
>>>>>>> 18687359
		}

		let events = playerEventSender.streamingMetricsEvents
		XCTAssertEqual(events.count, 4)
		XCTAssertEqual(playerEventSender.playLogEvents.count, 1)

		let actualStreamingSessionStartEvent = events[0] as! StreamingSessionStart
		let expectedStreamingSessionStartEvent = mockStreamingSessionStart(startReason: .EXPLICIT)
		validateStreamingSessionStart(event: actualStreamingSessionStartEvent, expectedEvent: expectedStreamingSessionStartEvent)

		let actualPlaybackInfoFetch = events[1] as! PlaybackInfoFetch
		let expectedPlaybackInfoFetch = PlaybackInfoFetch.mock(
			startTimestamp: initialTimestamp,
			endTimestamp: initialTimestamp,
			endReason: .COMPLETE
		)
		validatePlaybackInfoFetch(event: actualPlaybackInfoFetch, expectedEvent: expectedPlaybackInfoFetch)

		let actualPlaybackStatistics = events[2] as! PlaybackStatistics
		let expectedPlaybackStatistics = PlaybackStatistics.mock(
			idealStartTimestamp: playTimestamp,
			actualStartTimestamp: initialTimestamp,
			actualProductId: "\(playbackInfo.trackId)",
			endReason: EndReason.ERROR.rawValue,
			endTimestamp: endTimestamp,
			errorMessage: Constants.mockErrorMessage,
			errorCode: Constants.errorCode
		)
		validatePlaybackStatistics(event: actualPlaybackStatistics, expectedEvent: expectedPlaybackStatistics)

		let actualStreamingSessionEndEvent = events[3] as! StreamingSessionEnd
		let expectedStreamingSessionEndEvent = StreamingSessionEnd.mock(timestamp: timestamp)
		validateStreamingSessionEnd(event: actualStreamingSessionEndEvent, expectedEvent: expectedStreamingSessionEndEvent)

		let actualPlayLog = playerEventSender.playLogEvents[0]
		let expectedPlayLog = PlayLogEvent.mock(
			startTimestamp: initialTimestamp,
			productType: mediaProduct.productType,
			requestedProductId: mediaProduct.productId,
			actualProductId: "\(playbackInfo.trackId)",
			actualQuality: AudioQuality.LOSSLESS.rawValue,
			sourceType: mediaProduct.progressSource?.sourceType,
			sourceId: mediaProduct.progressSource?.sourceId,
			endTimestamp: endTimestamp,
			endAssetPosition: Double(endTimestamp)
		)
		validatePlayLog(event: actualPlayLog, expectedEvent: expectedPlayLog)
	}

	func testPlayCurrentFails_legacy2() {
		assertPlayCurrentFails_legacy(shouldSendEventsInDeinit: true)
	}

	func testPlayCurrentFails_legacy3() {
		assertPlayCurrentFails_legacy(shouldSendEventsInDeinit: false)
	}

	func assertPlayCurrentFails_legacy(shouldSendEventsInDeinit: Bool) {
		shouldUseEventProducer = false
		self.shouldSendEventsInDeinit = shouldSendEventsInDeinit

		let playbackInfo = Constants.trackPlaybackInfo
		JsonEncodedResponseURLProtocol.succeed(with: playbackInfo)

		let mediaProduct = Constants.mediaProduct
		let initialTimestamp: UInt64 = 1
		playerEngine.load(mediaProduct, timestamp: initialTimestamp)
		player.loaded()

		let playTimestamp: UInt64 = 2
		playerEngine.play(timestamp: playTimestamp)
		player.playing()

		let endTimestamp: UInt64 = 5
		let endAssetPosition: Double = 5
		timestamp = endTimestamp
		player.assetPosition = endAssetPosition
		player.failed(with: Constants.error)

		if shouldSendEventsInDeinit {
			optimizedWait {
<<<<<<< HEAD
				self.playerEventSender.streamingMetricsEvents.count == 4 &&
					self.playerEventSender.playLogEvents.count == 1 &&
					self.playerEventSender.progressEvents.count == 1
=======
				playerEventSender.streamingMetricsEvents.count == 4 &&
					playerEventSender.playLogEvents.count == 1
>>>>>>> 18687359
			}
		}

		let events = playerEventSender.streamingMetricsEvents
		XCTAssertEqual(events.count, 4)
		XCTAssertEqual(playerEventSender.playLogEvents.count, 1)

		let actualStreamingSessionStartEvent = events[0] as! StreamingSessionStart
		let expectedStreamingSessionStartEvent = mockStreamingSessionStart(startReason: .EXPLICIT)
		validateStreamingSessionStart(event: actualStreamingSessionStartEvent, expectedEvent: expectedStreamingSessionStartEvent)

		let actualPlaybackInfoFetch = events[1] as! PlaybackInfoFetch
		let expectedPlaybackInfoFetch = PlaybackInfoFetch.mock(
			startTimestamp: initialTimestamp,
			endTimestamp: initialTimestamp,
			endReason: .COMPLETE
		)
		validatePlaybackInfoFetch(event: actualPlaybackInfoFetch, expectedEvent: expectedPlaybackInfoFetch)

		let actualPlaybackStatistics = events[2] as! PlaybackStatistics
		let expectedPlaybackStatistics = PlaybackStatistics.mock(
			idealStartTimestamp: playTimestamp,
			actualStartTimestamp: initialTimestamp,
			actualProductId: "\(playbackInfo.trackId)",
			endReason: EndReason.ERROR.rawValue,
			endTimestamp: endTimestamp,
			errorMessage: Constants.mockErrorMessage,
			errorCode: Constants.errorCode
		)
		validatePlaybackStatistics(event: actualPlaybackStatistics, expectedEvent: expectedPlaybackStatistics)

		let actualStreamingSessionEndEvent = events[3] as! StreamingSessionEnd
		let expectedStreamingSessionEndEvent = StreamingSessionEnd.mock(timestamp: timestamp)
		validateStreamingSessionEnd(event: actualStreamingSessionEndEvent, expectedEvent: expectedStreamingSessionEndEvent)

		let actualPlayLog = playerEventSender.playLogEvents[0]
		let expectedPlayLog = PlayLogEvent.mock(
			startTimestamp: initialTimestamp,
			productType: mediaProduct.productType,
			requestedProductId: mediaProduct.productId,
			actualProductId: "\(playbackInfo.trackId)",
			actualQuality: AudioQuality.LOSSLESS.rawValue,
			sourceType: mediaProduct.progressSource?.sourceType,
			sourceId: mediaProduct.progressSource?.sourceId,
			endTimestamp: endTimestamp,
			endAssetPosition: Double(endTimestamp)
		)
		validatePlayLog(event: actualPlayLog, expectedEvent: expectedPlayLog)
	}

	func testPlayCurrentReset() {
		shouldUseEventProducer = true
		shouldSendEventsInDeinit = false

		let playbackInfo = Constants.trackPlaybackInfo
		JsonEncodedResponseURLProtocol.succeed(with: playbackInfo)

		let mediaProduct = Constants.mediaProduct
		let initialTimestamp: UInt64 = 1
		playerEngine.load(mediaProduct, timestamp: initialTimestamp)

		player.loaded()

		let playTimestamp: UInt64 = 2
		timestamp = playTimestamp
		playerEngine.play(timestamp: playTimestamp)
		player.playing()

		let endAssetPosition: Double = 5
		player.assetPosition = endAssetPosition

		// Set timestamp equal/higher than current media product, since events are sent afterwards, so to fake time has passed.
		let endTimestamp: UInt64 = 5
		timestamp = endTimestamp

		playerEngine.reset()

		let events = playerEventSender.streamingMetricsEvents
		XCTAssertEqual(events.count, 4)
		XCTAssertEqual(playerEventSender.playLogEvents.count, 1)

		let actualStreamingSessionStartEvent = events[0] as! StreamingSessionStart
		let expectedStreamingSessionStartEvent = mockStreamingSessionStart(startReason: .EXPLICIT)
		validateStreamingSessionStart(event: actualStreamingSessionStartEvent, expectedEvent: expectedStreamingSessionStartEvent)

		let actualPlaybackInfoFetch = events[1] as! PlaybackInfoFetch
		let expectedPlaybackInfoFetch = PlaybackInfoFetch.mock(
			startTimestamp: initialTimestamp,
			endTimestamp: initialTimestamp,
			endReason: .COMPLETE
		)
		validatePlaybackInfoFetch(event: actualPlaybackInfoFetch, expectedEvent: expectedPlaybackInfoFetch)

		let actualPlaybackStatistics = events[2] as! PlaybackStatistics
		let expectedPlaybackStatistics = PlaybackStatistics.mock(
			idealStartTimestamp: playTimestamp,
			actualStartTimestamp: playTimestamp,
			actualProductId: "\(playbackInfo.trackId)",
			endReason: EndReason.OTHER.rawValue,
			endTimestamp: endTimestamp
		)
		validatePlaybackStatistics(event: actualPlaybackStatistics, expectedEvent: expectedPlaybackStatistics)

		let actualStreamingSessionEndEvent = events[3] as! StreamingSessionEnd
		let expectedStreamingSessionEndEvent = StreamingSessionEnd.mock(timestamp: timestamp)
		validateStreamingSessionEnd(event: actualStreamingSessionEndEvent, expectedEvent: expectedStreamingSessionEndEvent)

		let actualPlayLog = playerEventSender.playLogEvents[0]
		let expectedPlayLog = PlayLogEvent.mock(
			startTimestamp: playTimestamp,
			productType: mediaProduct.productType,
			requestedProductId: mediaProduct.productId,
			actualProductId: "\(playbackInfo.trackId)",
			actualQuality: AudioQuality.LOSSLESS.rawValue,
			sourceType: mediaProduct.progressSource?.sourceType,
			sourceId: mediaProduct.progressSource?.sourceId,
			endTimestamp: endTimestamp,
			endAssetPosition: Double(endTimestamp)
		)
		validatePlayLog(event: actualPlayLog, expectedEvent: expectedPlayLog)
	}

	func testPlayCurrentReset_legacy() {
		shouldUseEventProducer = true
		shouldSendEventsInDeinit = true

		let playbackInfo = Constants.trackPlaybackInfo
		JsonEncodedResponseURLProtocol.succeed(with: playbackInfo)

		let mediaProduct = Constants.mediaProduct
		let initialTimestamp: UInt64 = 1
		playerEngine.load(mediaProduct, timestamp: initialTimestamp)

		player.loaded()

		let playTimestamp: UInt64 = 2
		timestamp = playTimestamp
		playerEngine.play(timestamp: playTimestamp)
		player.playing()

		let endAssetPosition: Double = 5
		player.assetPosition = endAssetPosition

		// Set timestamp equal/higher than current media product, since events are sent afterwards, so to fake time has passed.
		let endTimestamp: UInt64 = 5
		timestamp = endTimestamp

		playerEngine.reset()

		optimizedWait {
<<<<<<< HEAD
			self.playerEventSender.streamingMetricsEvents.count == 4 &&
				self.playerEventSender.playLogEvents.count == 1 &&
				self.playerEventSender.progressEvents.count == 1
=======
			playerEventSender.streamingMetricsEvents.count == 4 &&
				playerEventSender.playLogEvents.count == 1
>>>>>>> 18687359
		}

		let events = playerEventSender.streamingMetricsEvents
		XCTAssertEqual(events.count, 4)
		XCTAssertEqual(playerEventSender.playLogEvents.count, 1)

		let actualStreamingSessionStartEvent = events[0] as! StreamingSessionStart
		let expectedStreamingSessionStartEvent = mockStreamingSessionStart(startReason: .EXPLICIT)
		validateStreamingSessionStart(event: actualStreamingSessionStartEvent, expectedEvent: expectedStreamingSessionStartEvent)

		let actualPlaybackInfoFetch = events[1] as! PlaybackInfoFetch
		let expectedPlaybackInfoFetch = PlaybackInfoFetch.mock(
			startTimestamp: initialTimestamp,
			endTimestamp: initialTimestamp,
			endReason: .COMPLETE
		)
		validatePlaybackInfoFetch(event: actualPlaybackInfoFetch, expectedEvent: expectedPlaybackInfoFetch)

		let actualPlaybackStatistics = events[2] as! PlaybackStatistics
		let expectedPlaybackStatistics = PlaybackStatistics.mock(
			idealStartTimestamp: playTimestamp,
			actualStartTimestamp: playTimestamp,
			actualProductId: "\(playbackInfo.trackId)",
			endReason: EndReason.OTHER.rawValue,
			endTimestamp: endTimestamp
		)
		validatePlaybackStatistics(event: actualPlaybackStatistics, expectedEvent: expectedPlaybackStatistics)

		let actualStreamingSessionEndEvent = events[3] as! StreamingSessionEnd
		let expectedStreamingSessionEndEvent = StreamingSessionEnd.mock(timestamp: timestamp)
		validateStreamingSessionEnd(event: actualStreamingSessionEndEvent, expectedEvent: expectedStreamingSessionEndEvent)

		let actualPlayLog = playerEventSender.playLogEvents[0]
		let expectedPlayLog = PlayLogEvent.mock(
			startTimestamp: playTimestamp,
			productType: mediaProduct.productType,
			requestedProductId: mediaProduct.productId,
			actualProductId: "\(playbackInfo.trackId)",
			actualQuality: AudioQuality.LOSSLESS.rawValue,
			sourceType: mediaProduct.progressSource?.sourceType,
			sourceId: mediaProduct.progressSource?.sourceId,
			endTimestamp: endTimestamp,
			endAssetPosition: Double(endTimestamp)
		)
		validatePlayLog(event: actualPlayLog, expectedEvent: expectedPlayLog)
	}

	func testPlayCurrentReset_legacy2() {
		assertPlayCurrentReset_legacy(shouldSendEventsInDeinit: true)
	}

	func testPlayCurrentReset_legacy3() {
		assertPlayCurrentReset_legacy(shouldSendEventsInDeinit: false)
	}

	func assertPlayCurrentReset_legacy(shouldSendEventsInDeinit: Bool) {
		shouldUseEventProducer = false
		self.shouldSendEventsInDeinit = shouldSendEventsInDeinit

		let playbackInfo = Constants.trackPlaybackInfo
		JsonEncodedResponseURLProtocol.succeed(with: playbackInfo)

		let mediaProduct = Constants.mediaProduct
		let initialTimestamp: UInt64 = 1
		playerEngine.load(mediaProduct, timestamp: initialTimestamp)

		player.loaded()

		let playTimestamp: UInt64 = 2
		timestamp = playTimestamp
		playerEngine.play(timestamp: playTimestamp)
		player.playing()

		let endAssetPosition: Double = 5
		player.assetPosition = endAssetPosition

		// Set timestamp equal/higher than current media product, since events are sent afterwards, so to fake time has passed.
		let endTimestamp: UInt64 = 5
		timestamp = endTimestamp

		playerEngine.reset()

		if shouldSendEventsInDeinit {
			optimizedWait {
<<<<<<< HEAD
				self.playerEventSender.streamingMetricsEvents.count == 4 &&
					self.playerEventSender.playLogEvents.count == 1 &&
					self.playerEventSender.progressEvents.count == 1
=======
				playerEventSender.streamingMetricsEvents.count == 4 &&
					playerEventSender.playLogEvents.count == 1
>>>>>>> 18687359
			}
		}

		let events = playerEventSender.streamingMetricsEvents
		XCTAssertEqual(events.count, 4)
		XCTAssertEqual(playerEventSender.playLogEvents.count, 1)

		let actualStreamingSessionStartEvent = events[0] as! StreamingSessionStart
		let expectedStreamingSessionStartEvent = mockStreamingSessionStart(startReason: .EXPLICIT)
		validateStreamingSessionStart(event: actualStreamingSessionStartEvent, expectedEvent: expectedStreamingSessionStartEvent)

		let actualPlaybackInfoFetch = events[1] as! PlaybackInfoFetch
		let expectedPlaybackInfoFetch = PlaybackInfoFetch.mock(
			startTimestamp: initialTimestamp,
			endTimestamp: initialTimestamp,
			endReason: .COMPLETE
		)
		validatePlaybackInfoFetch(event: actualPlaybackInfoFetch, expectedEvent: expectedPlaybackInfoFetch)

		let actualPlaybackStatistics = events[2] as! PlaybackStatistics
		let expectedPlaybackStatistics = PlaybackStatistics.mock(
			idealStartTimestamp: playTimestamp,
			actualStartTimestamp: playTimestamp,
			actualProductId: "\(playbackInfo.trackId)",
			endReason: EndReason.OTHER.rawValue,
			endTimestamp: endTimestamp
		)
		validatePlaybackStatistics(event: actualPlaybackStatistics, expectedEvent: expectedPlaybackStatistics)

		let actualStreamingSessionEndEvent = events[3] as! StreamingSessionEnd
		let expectedStreamingSessionEndEvent = StreamingSessionEnd.mock(timestamp: timestamp)
		validateStreamingSessionEnd(event: actualStreamingSessionEndEvent, expectedEvent: expectedStreamingSessionEndEvent)

		let actualPlayLog = playerEventSender.playLogEvents[0]
		let expectedPlayLog = PlayLogEvent.mock(
			startTimestamp: playTimestamp,
			productType: mediaProduct.productType,
			requestedProductId: mediaProduct.productId,
			actualProductId: "\(playbackInfo.trackId)",
			actualQuality: AudioQuality.LOSSLESS.rawValue,
			sourceType: mediaProduct.progressSource?.sourceType,
			sourceId: mediaProduct.progressSource?.sourceId,
			endTimestamp: endTimestamp,
			endAssetPosition: Double(endTimestamp)
		)
		validatePlayLog(event: actualPlayLog, expectedEvent: expectedPlayLog)
	}

	func testPlayCurrentAndNextSuccess() {
		shouldUseEventProducer = true
		shouldSendEventsInDeinit = false

		let playbackInfo = Constants.trackPlaybackInfo
		JsonEncodedResponseURLProtocol.succeed(with: playbackInfo)

		let initialTimestamp: UInt64 = 1
		timestamp = initialTimestamp

		let mediaProduct1 = Constants.mediaProduct
		uuid = mediaProduct1.productId
		playerEngine.load(mediaProduct1, timestamp: initialTimestamp)
		player.loaded()

		let playTimestamp: UInt64 = 2
		playerEngine.play(timestamp: playTimestamp)
		player.playing()

		let nextTimestamp: UInt64 = 3
		timestamp = nextTimestamp
		let mediaProduct2 = Constants.mediaProduct2
		uuid = mediaProduct2.productId
		playerEngine.setNext(mediaProduct2, timestamp: nextTimestamp)
		player.downloaded()
		player.loaded()

		let endAssetPosition: Double = 10
		player.assetPosition = endAssetPosition
		player.completed()

		XCTAssertEqual(playerEventSender.streamingMetricsEvents.count, 6)
		XCTAssertEqual(playerEventSender.playLogEvents.count, 1)

		let actualPlaybackStatistics = playerEventSender.streamingMetricsEvents[4] as! PlaybackStatistics
		let expectedPlaybackStatistics = PlaybackStatistics.mock(
			streamingSessionId: mediaProduct1.productId,
			idealStartTimestamp: playTimestamp,
			actualStartTimestamp: initialTimestamp,
			actualProductId: "\(playbackInfo.trackId)",
			endTimestamp: nextTimestamp
		)
		validatePlaybackStatistics(event: actualPlaybackStatistics, expectedEvent: expectedPlaybackStatistics)

		let actualStreamingSessionEndEvent = playerEventSender.streamingMetricsEvents[5] as! StreamingSessionEnd
		let expectedStreamingSessionEndEvent = StreamingSessionEnd.mock(
			streamingSessionId: mediaProduct1.productId,
			timestamp: timestamp
		)
		validateStreamingSessionEnd(event: actualStreamingSessionEndEvent, expectedEvent: expectedStreamingSessionEndEvent)

		let actualPlayLog = playerEventSender.playLogEvents[0]
		let expectedPlayLog = PlayLogEvent.mock(
			playbackSessionId: mediaProduct1.productId,
			startTimestamp: initialTimestamp,
			productType: mediaProduct1.productType,
			requestedProductId: mediaProduct1.productId,
			actualProductId: "\(playbackInfo.trackId)",
			actualQuality: AudioQuality.LOSSLESS.rawValue,
			sourceType: mediaProduct1.progressSource?.sourceType,
			sourceId: mediaProduct1.progressSource?.sourceId,
			endTimestamp: nextTimestamp,
			endAssetPosition: endAssetPosition
		)
		validatePlayLog(event: actualPlayLog, expectedEvent: expectedPlayLog)

		let endTimestamp: UInt64 = 5
		let endAssetPosition2: Double = 5
		timestamp = endTimestamp
		player.assetPosition = endAssetPosition2
		player.completed()

		XCTAssertEqual(playerEventSender.streamingMetricsEvents.count, 8)
		XCTAssertEqual(playerEventSender.playLogEvents.count, 2)

		let actualPlaybackStatistics2 = playerEventSender.streamingMetricsEvents[6] as! PlaybackStatistics
		let expectedPlaybackStatistics2 = PlaybackStatistics.mock(
			streamingSessionId: mediaProduct2.productId,
			idealStartTimestamp: nextTimestamp,
			actualStartTimestamp: nextTimestamp,
			actualProductId: "\(playbackInfo.trackId)",
			startReason: .IMPLICIT,
			endTimestamp: endTimestamp
		)
		validatePlaybackStatistics(event: actualPlaybackStatistics2, expectedEvent: expectedPlaybackStatistics2)

		let actualStreamingSessionEndEvent2 = playerEventSender.streamingMetricsEvents[7] as! StreamingSessionEnd
		let expectedStreamingSessionEndEvent2 = StreamingSessionEnd.mock(
			streamingSessionId: mediaProduct2.productId,
			timestamp: timestamp
		)
		validateStreamingSessionEnd(event: actualStreamingSessionEndEvent2, expectedEvent: expectedStreamingSessionEndEvent2)

		let actualPlayLog2 = playerEventSender.playLogEvents[1]
		let expectedPlayLog2 = PlayLogEvent.mock(
			playbackSessionId: mediaProduct2.productId,
			startTimestamp: nextTimestamp,
			productType: mediaProduct2.productType,
			requestedProductId: mediaProduct2.productId,
			actualProductId: "\(playbackInfo.trackId)",
			actualQuality: AudioQuality.LOSSLESS.rawValue,
			sourceType: mediaProduct2.progressSource?.sourceType,
			sourceId: mediaProduct2.progressSource?.sourceId,
			endTimestamp: endTimestamp,
			endAssetPosition: endAssetPosition2
		)
		validatePlayLog(event: actualPlayLog2, expectedEvent: expectedPlayLog2)
	}

	func testPlayCurrentAndNextSuccess_legacy() {
		shouldUseEventProducer = false
		shouldSendEventsInDeinit = true

		let playbackInfo = Constants.trackPlaybackInfo
		JsonEncodedResponseURLProtocol.succeed(with: playbackInfo)

		let initialTimestamp: UInt64 = 1
		timestamp = initialTimestamp

		let mediaProduct1 = Constants.mediaProduct
		uuid = mediaProduct1.productId
		playerEngine.load(mediaProduct1, timestamp: initialTimestamp)
		player.loaded()

		let playTimestamp: UInt64 = 2
		playerEngine.play(timestamp: playTimestamp)
		player.playing()

		let nextTimestamp: UInt64 = 3
		timestamp = nextTimestamp
		let mediaProduct2 = Constants.mediaProduct2
		uuid = mediaProduct2.productId
		playerEngine.setNext(mediaProduct2, timestamp: nextTimestamp)
		player.downloaded()
		player.loaded()

		let endAssetPosition: Double = 10
		player.assetPosition = endAssetPosition
		player.completed()

		optimizedWait(until: {
<<<<<<< HEAD
			self.playerEventSender.streamingMetricsEvents.count == 6 &&
				self.playerEventSender.playLogEvents.count == 1 &&
				self.playerEventSender.progressEvents.count == 1
=======
			playerEventSender.streamingMetricsEvents.count == 6 &&
				playerEventSender.playLogEvents.count == 1
>>>>>>> 18687359
		})

		XCTAssertEqual(playerEventSender.streamingMetricsEvents.count, 6)
		XCTAssertEqual(playerEventSender.playLogEvents.count, 1)

		let actualPlaybackStatistics = playerEventSender.streamingMetricsEvents[4] as! PlaybackStatistics
		let expectedPlaybackStatistics = PlaybackStatistics.mock(
			streamingSessionId: mediaProduct1.productId,
			idealStartTimestamp: playTimestamp,
			actualStartTimestamp: initialTimestamp,
			actualProductId: "\(playbackInfo.trackId)",
			endTimestamp: nextTimestamp
		)
		validatePlaybackStatistics(event: actualPlaybackStatistics, expectedEvent: expectedPlaybackStatistics)

		let actualStreamingSessionEndEvent = playerEventSender.streamingMetricsEvents[5] as! StreamingSessionEnd
		let expectedStreamingSessionEndEvent = StreamingSessionEnd.mock(
			streamingSessionId: mediaProduct1.productId,
			timestamp: timestamp
		)
		validateStreamingSessionEnd(event: actualStreamingSessionEndEvent, expectedEvent: expectedStreamingSessionEndEvent)

		let actualPlayLog = playerEventSender.playLogEvents[0]
		let expectedPlayLog = PlayLogEvent.mock(
			playbackSessionId: mediaProduct1.productId,
			startTimestamp: initialTimestamp,
			productType: mediaProduct1.productType,
			requestedProductId: mediaProduct1.productId,
			actualProductId: "\(playbackInfo.trackId)",
			actualQuality: AudioQuality.LOSSLESS.rawValue,
			sourceType: mediaProduct1.progressSource?.sourceType,
			sourceId: mediaProduct1.progressSource?.sourceId,
			endTimestamp: nextTimestamp,
			endAssetPosition: endAssetPosition
		)
		validatePlayLog(event: actualPlayLog, expectedEvent: expectedPlayLog)

		let endTimestamp: UInt64 = 5
		let endAssetPosition2: Double = 5
		timestamp = endTimestamp
		player.assetPosition = endAssetPosition2
		player.completed()

		optimizedWait(until: {
<<<<<<< HEAD
			self.playerEventSender.streamingMetricsEvents.count == 8 &&
				self.playerEventSender.playLogEvents.count == 2 &&
				self.playerEventSender.progressEvents.count == 2
=======
			playerEventSender.streamingMetricsEvents.count == 8 &&
				playerEventSender.playLogEvents.count == 2
>>>>>>> 18687359
		})

		XCTAssertEqual(playerEventSender.streamingMetricsEvents.count, 8)
		XCTAssertEqual(playerEventSender.playLogEvents.count, 2)

		let actualPlaybackStatistics2 = playerEventSender.streamingMetricsEvents[6] as! PlaybackStatistics
		let expectedPlaybackStatistics2 = PlaybackStatistics.mock(
			streamingSessionId: mediaProduct2.productId,
			idealStartTimestamp: nextTimestamp,
			actualStartTimestamp: nextTimestamp,
			actualProductId: "\(playbackInfo.trackId)",
			startReason: .IMPLICIT,
			endTimestamp: endTimestamp
		)
		validatePlaybackStatistics(event: actualPlaybackStatistics2, expectedEvent: expectedPlaybackStatistics2)

		let actualStreamingSessionEndEvent2 = playerEventSender.streamingMetricsEvents[7] as! StreamingSessionEnd
		let expectedStreamingSessionEndEvent2 = StreamingSessionEnd.mock(
			streamingSessionId: mediaProduct2.productId,
			timestamp: timestamp
		)
		validateStreamingSessionEnd(event: actualStreamingSessionEndEvent2, expectedEvent: expectedStreamingSessionEndEvent2)

		let actualPlayLog2 = playerEventSender.playLogEvents[1]
		let expectedPlayLog2 = PlayLogEvent.mock(
			playbackSessionId: mediaProduct2.productId,
			startTimestamp: nextTimestamp,
			productType: mediaProduct2.productType,
			requestedProductId: mediaProduct2.productId,
			actualProductId: "\(playbackInfo.trackId)",
			actualQuality: AudioQuality.LOSSLESS.rawValue,
			sourceType: mediaProduct2.progressSource?.sourceType,
			sourceId: mediaProduct2.progressSource?.sourceId,
			endTimestamp: endTimestamp,
			endAssetPosition: endAssetPosition2
		)
		validatePlayLog(event: actualPlayLog2, expectedEvent: expectedPlayLog2)
	}

	func testPlayCurrentAndNextSuccess_legacy2() {
		assertPlayCurrentAndNextSuccess_legacy(shouldSendEventsInDeinit: true)
	}

	func testPlayCurrentAndNextSuccess_legacy3() {
		assertPlayCurrentAndNextSuccess_legacy(shouldSendEventsInDeinit: false)
	}

	func assertPlayCurrentAndNextSuccess_legacy(shouldSendEventsInDeinit: Bool) {
		shouldUseEventProducer = false
		self.shouldSendEventsInDeinit = shouldSendEventsInDeinit

		let playbackInfo = Constants.trackPlaybackInfo
		JsonEncodedResponseURLProtocol.succeed(with: playbackInfo)

		let initialTimestamp: UInt64 = 1
		timestamp = initialTimestamp

		let mediaProduct1 = Constants.mediaProduct
		uuid = mediaProduct1.productId
		playerEngine.load(mediaProduct1, timestamp: initialTimestamp)
		player.loaded()

		let playTimestamp: UInt64 = 2
		playerEngine.play(timestamp: playTimestamp)
		player.playing()

		let nextTimestamp: UInt64 = 3
		timestamp = nextTimestamp
		let mediaProduct2 = Constants.mediaProduct2
		uuid = mediaProduct2.productId
		playerEngine.setNext(mediaProduct2, timestamp: nextTimestamp)
		player.downloaded()
		player.loaded()

		let endAssetPosition: Double = 10
		player.assetPosition = endAssetPosition
		player.completed()

		if shouldSendEventsInDeinit {
			optimizedWait {
<<<<<<< HEAD
				self.playerEventSender.streamingMetricsEvents.count == 6 &&
					self.playerEventSender.playLogEvents.count == 1 &&
					self.playerEventSender.progressEvents.count == 1
=======
				playerEventSender.streamingMetricsEvents.count == 6 &&
					playerEventSender.playLogEvents.count == 1
>>>>>>> 18687359
			}
		}

		XCTAssertEqual(playerEventSender.streamingMetricsEvents.count, 6)
		XCTAssertEqual(playerEventSender.playLogEvents.count, 1)

		let actualPlaybackStatistics = playerEventSender.streamingMetricsEvents[4] as! PlaybackStatistics
		let expectedPlaybackStatistics = PlaybackStatistics.mock(
			streamingSessionId: mediaProduct1.productId,
			idealStartTimestamp: playTimestamp,
			actualStartTimestamp: initialTimestamp,
			actualProductId: "\(playbackInfo.trackId)",
			endTimestamp: nextTimestamp
		)
		validatePlaybackStatistics(event: actualPlaybackStatistics, expectedEvent: expectedPlaybackStatistics)

		let actualStreamingSessionEndEvent = playerEventSender.streamingMetricsEvents[5] as! StreamingSessionEnd
		let expectedStreamingSessionEndEvent = StreamingSessionEnd.mock(
			streamingSessionId: mediaProduct1.productId,
			timestamp: timestamp
		)
		validateStreamingSessionEnd(event: actualStreamingSessionEndEvent, expectedEvent: expectedStreamingSessionEndEvent)

		let actualPlayLog = playerEventSender.playLogEvents[0]
		let expectedPlayLog = PlayLogEvent.mock(
			playbackSessionId: mediaProduct1.productId,
			startTimestamp: initialTimestamp,
			productType: mediaProduct1.productType,
			requestedProductId: mediaProduct1.productId,
			actualProductId: "\(playbackInfo.trackId)",
			actualQuality: AudioQuality.LOSSLESS.rawValue,
			sourceType: mediaProduct1.progressSource?.sourceType,
			sourceId: mediaProduct1.progressSource?.sourceId,
			endTimestamp: nextTimestamp,
			endAssetPosition: endAssetPosition
		)
		validatePlayLog(event: actualPlayLog, expectedEvent: expectedPlayLog)

		let endTimestamp: UInt64 = 5
		let endAssetPosition2: Double = 5
		timestamp = endTimestamp
		player.assetPosition = endAssetPosition2
		player.completed()

		if shouldSendEventsInDeinit {
			optimizedWait {
<<<<<<< HEAD
				self.playerEventSender.streamingMetricsEvents.count == 8 &&
					self.playerEventSender.playLogEvents.count == 2 &&
					self.playerEventSender.progressEvents.count == 2
=======
				playerEventSender.streamingMetricsEvents.count == 8 &&
					playerEventSender.playLogEvents.count == 2
>>>>>>> 18687359
			}
		}

		XCTAssertEqual(playerEventSender.streamingMetricsEvents.count, 8)
		XCTAssertEqual(playerEventSender.playLogEvents.count, 2)

		let actualPlaybackStatistics2 = playerEventSender.streamingMetricsEvents[6] as! PlaybackStatistics
		let expectedPlaybackStatistics2 = PlaybackStatistics.mock(
			streamingSessionId: mediaProduct2.productId,
			idealStartTimestamp: nextTimestamp,
			actualStartTimestamp: nextTimestamp,
			actualProductId: "\(playbackInfo.trackId)",
			startReason: .IMPLICIT,
			endTimestamp: endTimestamp
		)
		validatePlaybackStatistics(event: actualPlaybackStatistics2, expectedEvent: expectedPlaybackStatistics2)

		let actualStreamingSessionEndEvent2 = playerEventSender.streamingMetricsEvents[7] as! StreamingSessionEnd
		let expectedStreamingSessionEndEvent2 = StreamingSessionEnd.mock(
			streamingSessionId: mediaProduct2.productId,
			timestamp: timestamp
		)
		validateStreamingSessionEnd(event: actualStreamingSessionEndEvent2, expectedEvent: expectedStreamingSessionEndEvent2)

		let actualPlayLog2 = playerEventSender.playLogEvents[1]
		let expectedPlayLog2 = PlayLogEvent.mock(
			playbackSessionId: mediaProduct2.productId,
			startTimestamp: nextTimestamp,
			productType: mediaProduct2.productType,
			requestedProductId: mediaProduct2.productId,
			actualProductId: "\(playbackInfo.trackId)",
			actualQuality: AudioQuality.LOSSLESS.rawValue,
			sourceType: mediaProduct2.progressSource?.sourceType,
			sourceId: mediaProduct2.progressSource?.sourceId,
			endTimestamp: endTimestamp,
			endAssetPosition: endAssetPosition2
		)
		validatePlayLog(event: actualPlayLog2, expectedEvent: expectedPlayLog2)
	}

	func testLoadFailsInPlayer() {
		shouldUseEventProducer = true
		shouldSendEventsInDeinit = false

		let playbackInfo = Constants.trackPlaybackInfo
		JsonEncodedResponseURLProtocol.succeed(with: playbackInfo)

		let initialTimestamp: UInt64 = 1
		timestamp = initialTimestamp

		playerEngine.load(Constants.mediaProduct, timestamp: initialTimestamp)

		let endTimestamp: UInt64 = 2
		timestamp = endTimestamp
		player.failed(with: Constants.error)

		XCTAssertEqual(playerEngine.getState(), .NOT_PLAYING)
		XCTAssertEqual(playerEventSender.streamingMetricsEvents.count, 4)
		XCTAssertEqual(playerEventSender.playLogEvents.count, 0)

		let events = playerEventSender.streamingMetricsEvents

		let actualStreamingSessionStartEvent = events[0] as! StreamingSessionStart
		let expectedStreamingSessionStartEvent = mockStreamingSessionStart(startReason: .EXPLICIT)

		validateStreamingSessionStart(event: actualStreamingSessionStartEvent, expectedEvent: expectedStreamingSessionStartEvent)

		let actualPlaybackInfoFetch = events[1] as! PlaybackInfoFetch
		let expectedPlaybackInfoFetch = PlaybackInfoFetch.mock(
			startTimestamp: initialTimestamp,
			endTimestamp: initialTimestamp,
			endReason: .COMPLETE
		)
		validatePlaybackInfoFetch(event: actualPlaybackInfoFetch, expectedEvent: expectedPlaybackInfoFetch)

		let actualPlaybackStatistics = events[2] as! PlaybackStatistics
		let expectedPlaybackStatistics = PlaybackStatistics.mock(
			actualProductId: "\(playbackInfo.trackId)",
			endReason: EndReason.ERROR.rawValue,
			endTimestamp: endTimestamp,
			errorMessage: Constants.mockErrorMessage,
			errorCode: Constants.errorCode
		)
		validatePlaybackStatistics(event: actualPlaybackStatistics, expectedEvent: expectedPlaybackStatistics)

		let actualStreamingSessionEndEvent = events[3] as! StreamingSessionEnd
		let expectedStreamingSessionEndEvent = StreamingSessionEnd.mock(timestamp: timestamp)
		validateStreamingSessionEnd(event: actualStreamingSessionEndEvent, expectedEvent: expectedStreamingSessionEndEvent)
	}

	func testLoadFailsInPlayer_legacy() {
		shouldUseEventProducer = false
		shouldSendEventsInDeinit = true

		let playbackInfo = Constants.trackPlaybackInfo
		JsonEncodedResponseURLProtocol.succeed(with: playbackInfo)

		let initialTimestamp: UInt64 = 1
		timestamp = initialTimestamp

		playerEngine.load(Constants.mediaProduct, timestamp: initialTimestamp)

		let endTimestamp: UInt64 = 2
		timestamp = endTimestamp
		player.failed(with: Constants.error)

		optimizedWait {
<<<<<<< HEAD
			self.playerEventSender.streamingMetricsEvents.count == 4 &&
				self.playerEventSender.playLogEvents.isEmpty &&
				self.playerEventSender.progressEvents.isEmpty
=======
			playerEventSender.streamingMetricsEvents.count == 4 &&
				playerEventSender.playLogEvents.isEmpty
>>>>>>> 18687359
		}

		XCTAssertEqual(playerEngine.getState(), .NOT_PLAYING)
		XCTAssertEqual(playerEventSender.streamingMetricsEvents.count, 4)
		XCTAssertEqual(playerEventSender.playLogEvents.count, 0)

		let events = playerEventSender.streamingMetricsEvents

		let actualStreamingSessionStartEvent = events[0] as! StreamingSessionStart
		let expectedStreamingSessionStartEvent = mockStreamingSessionStart(startReason: .EXPLICIT)

		validateStreamingSessionStart(event: actualStreamingSessionStartEvent, expectedEvent: expectedStreamingSessionStartEvent)

		let actualPlaybackInfoFetch = events[1] as! PlaybackInfoFetch
		let expectedPlaybackInfoFetch = PlaybackInfoFetch.mock(
			startTimestamp: initialTimestamp,
			endTimestamp: initialTimestamp,
			endReason: .COMPLETE
		)
		validatePlaybackInfoFetch(event: actualPlaybackInfoFetch, expectedEvent: expectedPlaybackInfoFetch)

		let actualPlaybackStatistics = events[2] as! PlaybackStatistics
		let expectedPlaybackStatistics = PlaybackStatistics.mock(
			actualProductId: "\(playbackInfo.trackId)",
			endReason: EndReason.ERROR.rawValue,
			endTimestamp: endTimestamp,
			errorMessage: Constants.mockErrorMessage,
			errorCode: Constants.errorCode
		)
		validatePlaybackStatistics(event: actualPlaybackStatistics, expectedEvent: expectedPlaybackStatistics)

		let actualStreamingSessionEndEvent = events[3] as! StreamingSessionEnd
		let expectedStreamingSessionEndEvent = StreamingSessionEnd.mock(timestamp: timestamp)
		validateStreamingSessionEnd(event: actualStreamingSessionEndEvent, expectedEvent: expectedStreamingSessionEndEvent)
	}

	func testLoadFailsInPlayer_legacy2() {
		assertLoadFailsInPlayer_legacy(shouldSendEventsInDeinit: true)
	}

	func testLoadFailsInPlayer_legacy3() {
		assertLoadFailsInPlayer_legacy(shouldSendEventsInDeinit: false)
	}

	func assertLoadFailsInPlayer_legacy(shouldSendEventsInDeinit: Bool) {
		shouldUseEventProducer = false
		self.shouldSendEventsInDeinit = shouldSendEventsInDeinit

		let playbackInfo = Constants.trackPlaybackInfo
		JsonEncodedResponseURLProtocol.succeed(with: playbackInfo)

		let initialTimestamp: UInt64 = 1
		timestamp = initialTimestamp

		playerEngine.load(Constants.mediaProduct, timestamp: initialTimestamp)

		let endTimestamp: UInt64 = 2
		timestamp = endTimestamp
		player.failed(with: Constants.error)

		if shouldSendEventsInDeinit {
			optimizedWait {
<<<<<<< HEAD
				self.playerEventSender.streamingMetricsEvents.count == 4 &&
					self.playerEventSender.playLogEvents.isEmpty &&
					self.playerEventSender.progressEvents.isEmpty
=======
				playerEventSender.streamingMetricsEvents.count == 4 &&
					playerEventSender.playLogEvents.isEmpty
>>>>>>> 18687359
			}
		}

		XCTAssertEqual(playerEngine.getState(), .NOT_PLAYING)
		XCTAssertEqual(playerEventSender.streamingMetricsEvents.count, 4)
		XCTAssertEqual(playerEventSender.playLogEvents.count, 0)

		let events = playerEventSender.streamingMetricsEvents

		let actualStreamingSessionStartEvent = events[0] as! StreamingSessionStart
		let expectedStreamingSessionStartEvent = mockStreamingSessionStart(startReason: .EXPLICIT)

		validateStreamingSessionStart(event: actualStreamingSessionStartEvent, expectedEvent: expectedStreamingSessionStartEvent)

		let actualPlaybackInfoFetch = events[1] as! PlaybackInfoFetch
		let expectedPlaybackInfoFetch = PlaybackInfoFetch.mock(
			startTimestamp: initialTimestamp,
			endTimestamp: initialTimestamp,
			endReason: .COMPLETE
		)
		validatePlaybackInfoFetch(event: actualPlaybackInfoFetch, expectedEvent: expectedPlaybackInfoFetch)

		let actualPlaybackStatistics = events[2] as! PlaybackStatistics
		let expectedPlaybackStatistics = PlaybackStatistics.mock(
			actualProductId: "\(playbackInfo.trackId)",
			endReason: EndReason.ERROR.rawValue,
			endTimestamp: endTimestamp,
			errorMessage: Constants.mockErrorMessage,
			errorCode: Constants.errorCode
		)
		validatePlaybackStatistics(event: actualPlaybackStatistics, expectedEvent: expectedPlaybackStatistics)

		let actualStreamingSessionEndEvent = events[3] as! StreamingSessionEnd
		let expectedStreamingSessionEndEvent = StreamingSessionEnd.mock(timestamp: timestamp)
		validateStreamingSessionEnd(event: actualStreamingSessionEndEvent, expectedEvent: expectedStreamingSessionEndEvent)
	}

	func testPlayCurrentNextFailsBetweenPlaybackInfoAndCurrentComplete() {
		shouldUseEventProducer = true
		shouldSendEventsInDeinit = false

		let playbackInfo = Constants.trackPlaybackInfo
		JsonEncodedResponseURLProtocol.succeed(with: playbackInfo)

		let initialTimestamp: UInt64 = 1

		let mediaProduct1 = Constants.mediaProduct
		uuid = mediaProduct1.productId
		playerEngine.load(mediaProduct1, timestamp: initialTimestamp)
		player.loaded()

		let playTimestamp: UInt64 = 2
		playerEngine.play(timestamp: playTimestamp)
		player.playing()

		let nextTimestamp: UInt64 = 3
		timestamp = nextTimestamp
		let mediaProduct2 = Constants.mediaProduct2
		uuid = mediaProduct2.productId
		playerEngine.setNext(mediaProduct2, timestamp: nextTimestamp)
		player.downloaded()
		player.loaded()

		let endAssetPosition: Double = 10
		player.assetPosition = endAssetPosition
		player.failed(asset: player.assets[1], with: Constants.error)

		let endTimestamp: UInt64 = 10
		timestamp = endTimestamp
		player.completed()

		XCTAssertEqual(playerEngine.getState(), .NOT_PLAYING)
		XCTAssertEqual(playerEventSender.streamingMetricsEvents.count, 8)
		XCTAssertEqual(playerEventSender.playLogEvents.count, 1)

		let actualPlaybackStatistics = playerEventSender.streamingMetricsEvents[4] as! PlaybackStatistics
		let expectedPlaybackStatistics = PlaybackStatistics.mock(
			streamingSessionId: mediaProduct1.productId,
			idealStartTimestamp: playTimestamp,
			actualStartTimestamp: initialTimestamp,
			actualProductId: "\(playbackInfo.trackId)",
			endTimestamp: endTimestamp
		)
		validatePlaybackStatistics(event: actualPlaybackStatistics, expectedEvent: expectedPlaybackStatistics)

		let actualStreamingSessionEndEvent = playerEventSender.streamingMetricsEvents[5] as! StreamingSessionEnd
		let expectedStreamingSessionEndEvent = StreamingSessionEnd.mock(
			streamingSessionId: mediaProduct1.productId,
			timestamp: endTimestamp
		)
		validateStreamingSessionEnd(event: actualStreamingSessionEndEvent, expectedEvent: expectedStreamingSessionEndEvent)

		let actualPlaybackStatistics2 = playerEventSender.streamingMetricsEvents[6] as! PlaybackStatistics
		let expectedPlaybackStatistics2 = PlaybackStatistics.mock(
			streamingSessionId: mediaProduct2.productId,
			actualProductId: "\(playbackInfo.trackId)",
			startReason: .IMPLICIT,
			endReason: EndReason.ERROR.rawValue,
			endTimestamp: nextTimestamp,
			errorMessage: Constants.mockErrorMessage,
			errorCode: Constants.errorCode
		)
		validatePlaybackStatistics(event: actualPlaybackStatistics2, expectedEvent: expectedPlaybackStatistics2)

		let actualStreamingSessionEndEvent2 = playerEventSender.streamingMetricsEvents[7] as! StreamingSessionEnd
		let expectedStreamingSessionEndEvent2 = StreamingSessionEnd.mock(
			streamingSessionId: mediaProduct2.productId,
			timestamp: endTimestamp
		)
		validateStreamingSessionEnd(event: actualStreamingSessionEndEvent2, expectedEvent: expectedStreamingSessionEndEvent2)

		let actualPlayLog = playerEventSender.playLogEvents[0]
		let expectedPlayLog = PlayLogEvent.mock(
			playbackSessionId: mediaProduct1.productId,
			startTimestamp: initialTimestamp,
			productType: mediaProduct1.productType,
			requestedProductId: mediaProduct1.productId,
			actualProductId: "\(playbackInfo.trackId)",
			actualQuality: AudioQuality.LOSSLESS.rawValue,
			sourceType: mediaProduct1.progressSource?.sourceType,
			sourceId: mediaProduct1.progressSource?.sourceId,
			endTimestamp: endTimestamp,
			endAssetPosition: endAssetPosition
		)
		validatePlayLog(event: actualPlayLog, expectedEvent: expectedPlayLog)
	}

	func testPlayCurrentNextFailsBetweenPlaybackInfoAndCurrentComplete_legacy() {
		shouldUseEventProducer = false
		shouldSendEventsInDeinit = true

		let playbackInfo = Constants.trackPlaybackInfo
		JsonEncodedResponseURLProtocol.succeed(with: playbackInfo)

		let initialTimestamp: UInt64 = 1
		let mediaProduct = Constants.mediaProduct
		playerEngine.load(mediaProduct, timestamp: initialTimestamp)
		player.loaded()

		let playTimestamp: UInt64 = 2
		playerEngine.play(timestamp: playTimestamp)
		player.playing()

		let nextTimestamp: UInt64 = 3
		timestamp = nextTimestamp
		playerEngine.setNext(Constants.mediaProduct, timestamp: nextTimestamp)
		player.downloaded()
		player.loaded()

		let endAssetPosition: Double = 10
		player.assetPosition = endAssetPosition
		player.failed(asset: player.assets[1], with: Constants.error)

		let endTimestamp: UInt64 = 10
		timestamp = endTimestamp
		player.completed()

		optimizedWait {
<<<<<<< HEAD
			self.playerEventSender.streamingMetricsEvents.count == 8 &&
				self.playerEventSender.playLogEvents.count == 1 &&
				self.playerEventSender.progressEvents.count == 1
=======
			playerEventSender.streamingMetricsEvents.count == 8 &&
				playerEventSender.playLogEvents.count == 1
>>>>>>> 18687359
		}

		XCTAssertEqual(playerEngine.getState(), .NOT_PLAYING)
		XCTAssertEqual(playerEventSender.streamingMetricsEvents.count, 8)
		XCTAssertEqual(playerEventSender.playLogEvents.count, 1)

		let actualPlaybackStatistics = playerEventSender.streamingMetricsEvents[4] as! PlaybackStatistics
		let expectedPlaybackStatistics = PlaybackStatistics.mock(
			idealStartTimestamp: playTimestamp,
			actualStartTimestamp: initialTimestamp,
			actualProductId: "\(playbackInfo.trackId)",
			endTimestamp: endTimestamp
		)
		validatePlaybackStatistics(event: actualPlaybackStatistics, expectedEvent: expectedPlaybackStatistics)

		let actualStreamingSessionEndEvent = playerEventSender.streamingMetricsEvents[5] as! StreamingSessionEnd
		let expectedStreamingSessionEndEvent = StreamingSessionEnd.mock(timestamp: endTimestamp)
		validateStreamingSessionEnd(event: actualStreamingSessionEndEvent, expectedEvent: expectedStreamingSessionEndEvent)

		let actualPlaybackStatistics2 = playerEventSender.streamingMetricsEvents[6] as! PlaybackStatistics
		let expectedPlaybackStatistics2 = PlaybackStatistics.mock(
			actualProductId: "\(playbackInfo.trackId)",
			startReason: .IMPLICIT,
			endReason: EndReason.ERROR.rawValue,
			endTimestamp: nextTimestamp,
			errorMessage: Constants.mockErrorMessage,
			errorCode: Constants.errorCode
		)
		validatePlaybackStatistics(event: actualPlaybackStatistics2, expectedEvent: expectedPlaybackStatistics2)

		let actualStreamingSessionEndEvent2 = playerEventSender.streamingMetricsEvents[7] as! StreamingSessionEnd
		let expectedStreamingSessionEndEvent2 = StreamingSessionEnd.mock(timestamp: endTimestamp)
		validateStreamingSessionEnd(event: actualStreamingSessionEndEvent2, expectedEvent: expectedStreamingSessionEndEvent2)

		let actualPlayLog = playerEventSender.playLogEvents[0]
		let expectedPlayLog = PlayLogEvent.mock(
			startTimestamp: initialTimestamp,
			productType: mediaProduct.productType,
			requestedProductId: mediaProduct.productId,
			actualProductId: "\(playbackInfo.trackId)",
			actualQuality: AudioQuality.LOSSLESS.rawValue,
			sourceType: mediaProduct.progressSource?.sourceType,
			sourceId: mediaProduct.progressSource?.sourceId,
			endTimestamp: endTimestamp,
			endAssetPosition: endAssetPosition
		)
		validatePlayLog(event: actualPlayLog, expectedEvent: expectedPlayLog)
	}

	func testPlayCurrentNextFailsBetweenPlaybackInfoAndCurrentComplete_legacy2() {
		assertPlayCurrentNextFailsBetweenPlaybackInfoAndCurrentComplete_legacy(shouldSendEventsInDeinit: true)
	}

	func testPlayCurrentNextFailsBetweenPlaybackInfoAndCurrentComplete_legacy3() {
		assertPlayCurrentNextFailsBetweenPlaybackInfoAndCurrentComplete_legacy(shouldSendEventsInDeinit: false)
	}

	func assertPlayCurrentNextFailsBetweenPlaybackInfoAndCurrentComplete_legacy(shouldSendEventsInDeinit: Bool) {
		shouldUseEventProducer = false
		self.shouldSendEventsInDeinit = shouldSendEventsInDeinit

		let playbackInfo = Constants.trackPlaybackInfo
		JsonEncodedResponseURLProtocol.succeed(with: playbackInfo)

		let initialTimestamp: UInt64 = 1

		let mediaProduct1 = Constants.mediaProduct
		uuid = mediaProduct1.productId
		playerEngine.load(mediaProduct1, timestamp: initialTimestamp)
		player.loaded()

		let playTimestamp: UInt64 = 2
		playerEngine.play(timestamp: playTimestamp)
		player.playing()

		let nextTimestamp: UInt64 = 3
		timestamp = nextTimestamp
		let mediaProduct2 = Constants.mediaProduct2
		uuid = mediaProduct2.productId
		playerEngine.setNext(mediaProduct2, timestamp: nextTimestamp)
		player.downloaded()
		player.loaded()

		let endAssetPosition: Double = 10
		player.assetPosition = endAssetPosition
		player.failed(asset: player.assets[1], with: Constants.error)

		let endTimestamp: UInt64 = 10
		timestamp = endTimestamp
		player.completed()

		if shouldSendEventsInDeinit {
			optimizedWait {
<<<<<<< HEAD
				self.playerEventSender.streamingMetricsEvents.count == 8 &&
					self.playerEventSender.playLogEvents.count == 1 &&
					self.playerEventSender.progressEvents.count == 1
=======
				playerEventSender.streamingMetricsEvents.count == 8 &&
					playerEventSender.playLogEvents.count == 1
>>>>>>> 18687359
			}
		}

		XCTAssertEqual(playerEngine.getState(), .NOT_PLAYING)
		XCTAssertEqual(playerEventSender.streamingMetricsEvents.count, 8)
		XCTAssertEqual(playerEventSender.playLogEvents.count, 1)

		let actualPlaybackStatistics = playerEventSender.streamingMetricsEvents[4] as! PlaybackStatistics
		let expectedPlaybackStatistics = PlaybackStatistics.mock(
			streamingSessionId: mediaProduct1.productId,
			idealStartTimestamp: playTimestamp,
			actualStartTimestamp: initialTimestamp,
			actualProductId: "\(playbackInfo.trackId)",
			endTimestamp: endTimestamp
		)
		validatePlaybackStatistics(event: actualPlaybackStatistics, expectedEvent: expectedPlaybackStatistics)

		let actualStreamingSessionEndEvent = playerEventSender.streamingMetricsEvents[5] as! StreamingSessionEnd
		let expectedStreamingSessionEndEvent = StreamingSessionEnd.mock(
			streamingSessionId: mediaProduct1.productId,
			timestamp: endTimestamp
		)
		validateStreamingSessionEnd(event: actualStreamingSessionEndEvent, expectedEvent: expectedStreamingSessionEndEvent)

		let actualPlaybackStatistics2 = playerEventSender.streamingMetricsEvents[6] as! PlaybackStatistics
		let expectedPlaybackStatistics2 = PlaybackStatistics.mock(
			streamingSessionId: mediaProduct2.productId,
			actualProductId: "\(playbackInfo.trackId)",
			startReason: .IMPLICIT,
			endReason: EndReason.ERROR.rawValue,
			endTimestamp: nextTimestamp,
			errorMessage: Constants.mockErrorMessage,
			errorCode: Constants.errorCode
		)
		validatePlaybackStatistics(event: actualPlaybackStatistics2, expectedEvent: expectedPlaybackStatistics2)

		let actualStreamingSessionEndEvent2 = playerEventSender.streamingMetricsEvents[7] as! StreamingSessionEnd
		let expectedStreamingSessionEndEvent2 = StreamingSessionEnd.mock(
			streamingSessionId: mediaProduct2.productId,
			timestamp: endTimestamp
		)
		validateStreamingSessionEnd(event: actualStreamingSessionEndEvent2, expectedEvent: expectedStreamingSessionEndEvent2)

		let actualPlayLog = playerEventSender.playLogEvents[0]
		let expectedPlayLog = PlayLogEvent.mock(
			playbackSessionId: mediaProduct1.productId,
			startTimestamp: initialTimestamp,
			productType: mediaProduct1.productType,
			requestedProductId: mediaProduct1.productId,
			actualProductId: "\(playbackInfo.trackId)",
			actualQuality: AudioQuality.LOSSLESS.rawValue,
			sourceType: mediaProduct1.progressSource?.sourceType,
			sourceId: mediaProduct1.progressSource?.sourceId,
			endTimestamp: endTimestamp,
			endAssetPosition: endAssetPosition
		)
		validatePlayLog(event: actualPlayLog, expectedEvent: expectedPlayLog)
	}

	func testPlayingAndPausing() {
		shouldUseEventProducer = true
		shouldSendEventsInDeinit = false

		let playbackInfo = Constants.trackPlaybackInfo
		JsonEncodedResponseURLProtocol.succeed(with: playbackInfo)

		let initialTimestamp: UInt64 = 1
		let mediaProduct = Constants.mediaProduct
		playerEngine.load(mediaProduct, timestamp: initialTimestamp)
		player.loaded()

		let playTimestamp: UInt64 = 2
		let assetPosition: Double = 2
		playerEngine.play(timestamp: playTimestamp)
		player.playing()

		player.assetPosition = assetPosition
		let firstPause = Action(actionType: .PLAYBACK_STOP, assetPosition: assetPosition, timestamp: initialTimestamp)
		playerEngine.pause()
		player.paused()

		let firstPlay = Action(actionType: .PLAYBACK_START, assetPosition: assetPosition, timestamp: initialTimestamp)
		playerEngine.play(timestamp: 3)
		player.playing()

		let endAssetPosition: Double = 6
		player.assetPosition = endAssetPosition
		let secondPause = Action(actionType: .PLAYBACK_STOP, assetPosition: endAssetPosition, timestamp: initialTimestamp)
		playerEngine.pause()
		player.paused()

		// Set timestamp equal/higher than current media product, since events are sent afterwards, so to fake time has passed.
		let endTimestamp: UInt64 = 5
		timestamp = endTimestamp

		playerEngine.reset()

		XCTAssertEqual(playerEventSender.streamingMetricsEvents.count, 4)
		XCTAssertEqual(playerEventSender.playLogEvents.count, 1)

		let actualPlaybackStatistics = playerEventSender.streamingMetricsEvents[2] as! PlaybackStatistics
		let expectedPlaybackStatistics = PlaybackStatistics.mock(
			idealStartTimestamp: playTimestamp,
			actualStartTimestamp: initialTimestamp,
			actualProductId: "\(playbackInfo.trackId)",
			endReason: EndReason.OTHER.rawValue,
			endTimestamp: endTimestamp
		)
		validatePlaybackStatistics(event: actualPlaybackStatistics, expectedEvent: expectedPlaybackStatistics)

		let actualStreamingSessionEndEvent = playerEventSender.streamingMetricsEvents[3] as! StreamingSessionEnd
		let expectedStreamingSessionEndEvent = StreamingSessionEnd.mock(timestamp: endTimestamp)
		validateStreamingSessionEnd(event: actualStreamingSessionEndEvent, expectedEvent: expectedStreamingSessionEndEvent)

		let actualPlayLog = playerEventSender.playLogEvents[0]
		let expectedPlayLog = PlayLogEvent.mock(
			startTimestamp: initialTimestamp,
			productType: mediaProduct.productType,
			requestedProductId: mediaProduct.productId,
			actualProductId: "\(playbackInfo.trackId)",
			actualQuality: AudioQuality.LOSSLESS.rawValue,
			sourceType: mediaProduct.progressSource?.sourceType,
			sourceId: mediaProduct.progressSource?.sourceId,
			actions: [firstPause, firstPlay, secondPause],
			endTimestamp: endTimestamp,
			endAssetPosition: endAssetPosition
		)
		validatePlayLog(event: actualPlayLog, expectedEvent: expectedPlayLog)
	}

	func testPlayingAndPausing_legacy() {
		shouldUseEventProducer = false
		shouldSendEventsInDeinit = true

		let playbackInfo = Constants.trackPlaybackInfo
		JsonEncodedResponseURLProtocol.succeed(with: playbackInfo)

		let initialTimestamp: UInt64 = 1
		let mediaProduct = Constants.mediaProduct
		playerEngine.load(mediaProduct, timestamp: initialTimestamp)
		player.loaded()

		let playTimestamp: UInt64 = 2
		let assetPosition: Double = 2
		playerEngine.play(timestamp: playTimestamp)
		player.playing()

		player.assetPosition = assetPosition
		let firstPause = Action(actionType: .PLAYBACK_STOP, assetPosition: assetPosition, timestamp: initialTimestamp)
		playerEngine.pause()
		player.paused()

		let firstPlay = Action(actionType: .PLAYBACK_START, assetPosition: assetPosition, timestamp: initialTimestamp)
		playerEngine.play(timestamp: 3)
		player.playing()

		let endAssetPosition: Double = 6
		player.assetPosition = endAssetPosition
		let secondPause = Action(actionType: .PLAYBACK_STOP, assetPosition: endAssetPosition, timestamp: initialTimestamp)
		playerEngine.pause()
		player.paused()

		// Set timestamp equal/higher than current media product, since events are sent afterwards, so to fake time has passed.
		let endTimestamp: UInt64 = 5
		timestamp = endTimestamp

		playerEngine.reset()

		optimizedWait {
<<<<<<< HEAD
			self.playerEventSender.streamingMetricsEvents.count == 4 &&
				self.playerEventSender.playLogEvents.count == 1 &&
				self.playerEventSender.progressEvents.count == 1
=======
			playerEventSender.streamingMetricsEvents.count == 4 &&
				playerEventSender.playLogEvents.count == 1
>>>>>>> 18687359
		}

		XCTAssertEqual(playerEventSender.streamingMetricsEvents.count, 4)
		XCTAssertEqual(playerEventSender.playLogEvents.count, 1)

		let actualPlaybackStatistics = playerEventSender.streamingMetricsEvents[2] as! PlaybackStatistics
		let expectedPlaybackStatistics = PlaybackStatistics.mock(
			idealStartTimestamp: playTimestamp,
			actualStartTimestamp: initialTimestamp,
			actualProductId: "\(playbackInfo.trackId)",
			endReason: EndReason.OTHER.rawValue,
			endTimestamp: endTimestamp
		)
		validatePlaybackStatistics(event: actualPlaybackStatistics, expectedEvent: expectedPlaybackStatistics)

		let actualStreamingSessionEndEvent = playerEventSender.streamingMetricsEvents[3] as! StreamingSessionEnd
		let expectedStreamingSessionEndEvent = StreamingSessionEnd.mock(timestamp: endTimestamp)
		validateStreamingSessionEnd(event: actualStreamingSessionEndEvent, expectedEvent: expectedStreamingSessionEndEvent)

		let actualPlayLog = playerEventSender.playLogEvents[0]
		let expectedPlayLog = PlayLogEvent.mock(
			startTimestamp: initialTimestamp,
			productType: mediaProduct.productType,
			requestedProductId: mediaProduct.productId,
			actualProductId: "\(playbackInfo.trackId)",
			actualQuality: AudioQuality.LOSSLESS.rawValue,
			sourceType: mediaProduct.progressSource?.sourceType,
			sourceId: mediaProduct.progressSource?.sourceId,
			actions: [firstPause, firstPlay, secondPause],
			endTimestamp: endTimestamp,
			endAssetPosition: endAssetPosition
		)
		validatePlayLog(event: actualPlayLog, expectedEvent: expectedPlayLog)
	}

	func testPlayingAndPausing_legacy2() {
		assertPlayingAndPausing_legacy(shouldSendEventsInDeinit: true)
	}

	func testPlayingAndPausing_legacy3() {
		assertPlayingAndPausing_legacy(shouldSendEventsInDeinit: false)
	}

	func assertPlayingAndPausing_legacy(shouldSendEventsInDeinit: Bool) {
		shouldUseEventProducer = false
		self.shouldSendEventsInDeinit = shouldSendEventsInDeinit

		let playbackInfo = Constants.trackPlaybackInfo
		JsonEncodedResponseURLProtocol.succeed(with: playbackInfo)

		let initialTimestamp: UInt64 = 1
		let mediaProduct = Constants.mediaProduct
		playerEngine.load(mediaProduct, timestamp: initialTimestamp)
		player.loaded()

		let playTimestamp: UInt64 = 2
		let assetPosition: Double = 2
		playerEngine.play(timestamp: playTimestamp)
		player.playing()

		player.assetPosition = assetPosition
		let firstPause = Action(actionType: .PLAYBACK_STOP, assetPosition: assetPosition, timestamp: initialTimestamp)
		playerEngine.pause()
		player.paused()

		let firstPlay = Action(actionType: .PLAYBACK_START, assetPosition: assetPosition, timestamp: initialTimestamp)
		playerEngine.play(timestamp: 3)
		player.playing()

		let endAssetPosition: Double = 6
		player.assetPosition = endAssetPosition
		let secondPause = Action(actionType: .PLAYBACK_STOP, assetPosition: endAssetPosition, timestamp: initialTimestamp)
		playerEngine.pause()
		player.paused()

		// Set timestamp equal/higher than current media product, since events are sent afterwards, so to fake time has passed.
		let endTimestamp: UInt64 = 5
		timestamp = endTimestamp

		playerEngine.reset()

		if shouldSendEventsInDeinit {
			optimizedWait {
<<<<<<< HEAD
				self.playerEventSender.streamingMetricsEvents.count == 4 &&
					self.playerEventSender.playLogEvents.count == 1 &&
					self.playerEventSender.progressEvents.count == 1
=======
				playerEventSender.streamingMetricsEvents.count == 4 &&
					playerEventSender.playLogEvents.count == 1
>>>>>>> 18687359
			}
		}

		XCTAssertEqual(playerEventSender.streamingMetricsEvents.count, 4)
		XCTAssertEqual(playerEventSender.playLogEvents.count, 1)

		let actualPlaybackStatistics = playerEventSender.streamingMetricsEvents[2] as! PlaybackStatistics
		let expectedPlaybackStatistics = PlaybackStatistics.mock(
			idealStartTimestamp: playTimestamp,
			actualStartTimestamp: initialTimestamp,
			actualProductId: "\(playbackInfo.trackId)",
			endReason: EndReason.OTHER.rawValue,
			endTimestamp: endTimestamp
		)
		validatePlaybackStatistics(event: actualPlaybackStatistics, expectedEvent: expectedPlaybackStatistics)

		let actualStreamingSessionEndEvent = playerEventSender.streamingMetricsEvents[3] as! StreamingSessionEnd
		let expectedStreamingSessionEndEvent = StreamingSessionEnd.mock(timestamp: endTimestamp)
		validateStreamingSessionEnd(event: actualStreamingSessionEndEvent, expectedEvent: expectedStreamingSessionEndEvent)

		let actualPlayLog = playerEventSender.playLogEvents[0]
		let expectedPlayLog = PlayLogEvent.mock(
			startTimestamp: initialTimestamp,
			productType: mediaProduct.productType,
			requestedProductId: mediaProduct.productId,
			actualProductId: "\(playbackInfo.trackId)",
			actualQuality: AudioQuality.LOSSLESS.rawValue,
			sourceType: mediaProduct.progressSource?.sourceType,
			sourceId: mediaProduct.progressSource?.sourceId,
			actions: [firstPause, firstPlay, secondPause],
			endTimestamp: endTimestamp,
			endAssetPosition: endAssetPosition
		)
		validatePlayLog(event: actualPlayLog, expectedEvent: expectedPlayLog)
	}

	func testPlayingAndStalling() {
		shouldUseEventProducer = true
		shouldSendEventsInDeinit = false

		let playbackInfo = Constants.trackPlaybackInfo
		JsonEncodedResponseURLProtocol.succeed(with: playbackInfo)

		let mediaProduct = Constants.mediaProduct
		let initialTimestamp: UInt64 = 1
		timestamp = initialTimestamp
		playerEngine.load(mediaProduct, timestamp: initialTimestamp)
		player.loaded()

		let playTimestamp: UInt64 = 2
		let assetPosition: Double = 2
		timestamp = playTimestamp
		playerEngine.play(timestamp: playTimestamp)
		player.playing()

		player.assetPosition = assetPosition

		let stallTimestamp: UInt64 = 3
		timestamp = stallTimestamp

		let firstStall = Stall(
			reason: .UNEXPECTED,
			assetPosition: assetPosition,
			startTimestamp: stallTimestamp,
			endTimestamp: stallTimestamp
		)
		let firstStop = Action(actionType: .PLAYBACK_STOP, assetPosition: assetPosition, timestamp: stallTimestamp)
		player.stalled()

		let firstStart = Action(actionType: .PLAYBACK_START, assetPosition: Double(playTimestamp), timestamp: stallTimestamp)
		player.playing()

		let stallTimestamp2: UInt64 = 4
		timestamp = stallTimestamp2

		let endAssetPosition: Double = 6
		player.assetPosition = endAssetPosition
		let secondStall = Stall(
			reason: .UNEXPECTED,
			assetPosition: 6,
			startTimestamp: stallTimestamp2,
			endTimestamp: stallTimestamp2
		)
		let secondStop = Action(actionType: .PLAYBACK_STOP, assetPosition: 6, timestamp: stallTimestamp2)
		player.stalled()

		player.failed(with: NSError(domain: "Stall", code: 1, userInfo: nil))

		XCTAssertEqual(playerEventSender.streamingMetricsEvents.count, 4)
		XCTAssertEqual(playerEventSender.playLogEvents.count, 1)

		let actualPlaybackStatistics = playerEventSender.streamingMetricsEvents[2] as! PlaybackStatistics
		let expectedPlaybackStatistics = PlaybackStatistics.mock(
			idealStartTimestamp: playTimestamp,
			actualStartTimestamp: playTimestamp,
			actualProductId: "\(playbackInfo.trackId)",
			stalls: [firstStall, secondStall],
			endReason: EndReason.ERROR.rawValue,
			endTimestamp: timestamp,
			errorMessage: Constants.stallErrorMessage,
			errorCode: Constants.errorCode
		)
		validatePlaybackStatistics(event: actualPlaybackStatistics, expectedEvent: expectedPlaybackStatistics)

		let actualStreamingSessionEndEvent = playerEventSender.streamingMetricsEvents[3] as! StreamingSessionEnd
		let expectedStreamingSessionEndEvent = StreamingSessionEnd.mock(timestamp: timestamp)
		validateStreamingSessionEnd(event: actualStreamingSessionEndEvent, expectedEvent: expectedStreamingSessionEndEvent)

		let actualPlayLog = playerEventSender.playLogEvents[0]
		let expectedPlayLog = PlayLogEvent.mock(
			startTimestamp: playTimestamp,
			productType: mediaProduct.productType,
			requestedProductId: mediaProduct.productId,
			actualProductId: "\(playbackInfo.trackId)",
			actualQuality: AudioQuality.LOSSLESS.rawValue,
			sourceType: mediaProduct.progressSource?.sourceType,
			sourceId: mediaProduct.progressSource?.sourceId,
			actions: [firstStop, firstStart, secondStop],
			endTimestamp: stallTimestamp2,
			endAssetPosition: endAssetPosition
		)
		validatePlayLog(event: actualPlayLog, expectedEvent: expectedPlayLog)
	}

	func testPlayingAndStalling_legacy() {
		shouldUseEventProducer = false
		shouldSendEventsInDeinit = true

		let playbackInfo = Constants.trackPlaybackInfo
		JsonEncodedResponseURLProtocol.succeed(with: playbackInfo)

		let mediaProduct = Constants.mediaProduct
		let initialTimestamp: UInt64 = 1
		timestamp = initialTimestamp
		playerEngine.load(mediaProduct, timestamp: initialTimestamp)
		player.loaded()

		let playTimestamp: UInt64 = 2
		let assetPosition: Double = 2
		timestamp = playTimestamp
		playerEngine.play(timestamp: playTimestamp)
		player.playing()

		player.assetPosition = assetPosition

		let stallTimestamp: UInt64 = 3
		timestamp = stallTimestamp

		let firstStall = Stall(
			reason: .UNEXPECTED,
			assetPosition: assetPosition,
			startTimestamp: stallTimestamp,
			endTimestamp: stallTimestamp
		)
		let firstStop = Action(actionType: .PLAYBACK_STOP, assetPosition: assetPosition, timestamp: stallTimestamp)
		player.stalled()

		let firstStart = Action(actionType: .PLAYBACK_START, assetPosition: Double(playTimestamp), timestamp: stallTimestamp)
		player.playing()

		let stallTimestamp2: UInt64 = 4
		timestamp = stallTimestamp2

		let endAssetPosition: Double = 6
		player.assetPosition = endAssetPosition
		let secondStall = Stall(reason: .UNEXPECTED, assetPosition: 6, startTimestamp: stallTimestamp2, endTimestamp: stallTimestamp2)
		let secondStop = Action(actionType: .PLAYBACK_STOP, assetPosition: 6, timestamp: stallTimestamp2)
		player.stalled()

		player.failed(with: NSError(domain: "Stall", code: 1, userInfo: nil))

		optimizedWait {
<<<<<<< HEAD
			self.playerEventSender.streamingMetricsEvents.count == 4 &&
				self.playerEventSender.playLogEvents.count == 1 &&
				self.playerEventSender.progressEvents.count == 1
=======
			playerEventSender.streamingMetricsEvents.count == 4 &&
				playerEventSender.playLogEvents.count == 1
>>>>>>> 18687359
		}

		XCTAssertEqual(playerEventSender.streamingMetricsEvents.count, 4)
		XCTAssertEqual(playerEventSender.playLogEvents.count, 1)

		let actualPlaybackStatistics = playerEventSender.streamingMetricsEvents[2] as! PlaybackStatistics
		let expectedPlaybackStatistics = PlaybackStatistics.mock(
			idealStartTimestamp: playTimestamp,
			actualStartTimestamp: playTimestamp,
			actualProductId: "\(playbackInfo.trackId)",
			stalls: [firstStall, secondStall],
			endReason: EndReason.ERROR.rawValue,
			endTimestamp: timestamp,
			errorMessage: Constants.stallErrorMessage,
			errorCode: Constants.errorCode
		)
		validatePlaybackStatistics(event: actualPlaybackStatistics, expectedEvent: expectedPlaybackStatistics)

		let actualStreamingSessionEndEvent = playerEventSender.streamingMetricsEvents[3] as! StreamingSessionEnd
		let expectedStreamingSessionEndEvent = StreamingSessionEnd.mock(timestamp: timestamp)
		validateStreamingSessionEnd(event: actualStreamingSessionEndEvent, expectedEvent: expectedStreamingSessionEndEvent)

		let actualPlayLog = playerEventSender.playLogEvents[0]
		let expectedPlayLog = PlayLogEvent.mock(
			startTimestamp: playTimestamp,
			productType: mediaProduct.productType,
			requestedProductId: mediaProduct.productId,
			actualProductId: "\(playbackInfo.trackId)",
			actualQuality: AudioQuality.LOSSLESS.rawValue,
			sourceType: mediaProduct.progressSource?.sourceType,
			sourceId: mediaProduct.progressSource?.sourceId,
			actions: [firstStop, firstStart, secondStop],
			endTimestamp: stallTimestamp2,
			endAssetPosition: endAssetPosition
		)
		validatePlayLog(event: actualPlayLog, expectedEvent: expectedPlayLog)
	}

	func testPlayingAndStalling_legacy2() {
		testPlayingAndStalling_legacy(shouldSendEventsInDeinit: true)
	}

	func testPlayingAndStalling_legacy3() {
		testPlayingAndStalling_legacy(shouldSendEventsInDeinit: false)
	}

	func testPlayingAndStalling_legacy(shouldSendEventsInDeinit: Bool) {
		shouldUseEventProducer = false
		self.shouldSendEventsInDeinit = true

		let playbackInfo = Constants.trackPlaybackInfo
		JsonEncodedResponseURLProtocol.succeed(with: playbackInfo)

		let mediaProduct = Constants.mediaProduct
		let initialTimestamp: UInt64 = 1
		timestamp = initialTimestamp
		playerEngine.load(mediaProduct, timestamp: initialTimestamp)
		player.loaded()

		let playTimestamp: UInt64 = 2
		let assetPosition: Double = 2
		timestamp = playTimestamp
		playerEngine.play(timestamp: playTimestamp)
		player.playing()

		player.assetPosition = assetPosition

		let stallTimestamp: UInt64 = 3
		timestamp = stallTimestamp

		let firstStall = Stall(
			reason: .UNEXPECTED,
			assetPosition: assetPosition,
			startTimestamp: stallTimestamp,
			endTimestamp: stallTimestamp
		)
		let firstStop = Action(actionType: .PLAYBACK_STOP, assetPosition: assetPosition, timestamp: stallTimestamp)
		player.stalled()

		let firstStart = Action(actionType: .PLAYBACK_START, assetPosition: Double(playTimestamp), timestamp: stallTimestamp)
		player.playing()

		let stallTimestamp2: UInt64 = 4
		timestamp = stallTimestamp2

		let endAssetPosition: Double = 6
		player.assetPosition = endAssetPosition
		let secondStall = Stall(reason: .UNEXPECTED, assetPosition: 6, startTimestamp: stallTimestamp2, endTimestamp: stallTimestamp2)
		let secondStop = Action(actionType: .PLAYBACK_STOP, assetPosition: 6, timestamp: stallTimestamp2)
		player.stalled()

		player.failed(with: NSError(domain: "Stall", code: 1, userInfo: nil))

		optimizedWait {
<<<<<<< HEAD
			self.playerEventSender.streamingMetricsEvents.count == 4 &&
				self.playerEventSender.playLogEvents.count == 1 &&
				self.playerEventSender.progressEvents.count == 1
=======
			playerEventSender.streamingMetricsEvents.count == 4 &&
				playerEventSender.playLogEvents.count == 1
>>>>>>> 18687359
		}

		XCTAssertEqual(playerEventSender.streamingMetricsEvents.count, 4)
		XCTAssertEqual(playerEventSender.playLogEvents.count, 1)

		let actualPlaybackStatistics = playerEventSender.streamingMetricsEvents[2] as! PlaybackStatistics
		let expectedPlaybackStatistics = PlaybackStatistics.mock(
			idealStartTimestamp: playTimestamp,
			actualStartTimestamp: playTimestamp,
			actualProductId: "\(playbackInfo.trackId)",
			stalls: [firstStall, secondStall],
			endReason: EndReason.ERROR.rawValue,
			endTimestamp: timestamp,
			errorMessage: Constants.stallErrorMessage,
			errorCode: Constants.errorCode
		)
		validatePlaybackStatistics(event: actualPlaybackStatistics, expectedEvent: expectedPlaybackStatistics)

		let actualStreamingSessionEndEvent = playerEventSender.streamingMetricsEvents[3] as! StreamingSessionEnd
		let expectedStreamingSessionEndEvent = StreamingSessionEnd.mock(timestamp: timestamp)
		validateStreamingSessionEnd(event: actualStreamingSessionEndEvent, expectedEvent: expectedStreamingSessionEndEvent)

		let actualPlayLog = playerEventSender.playLogEvents[0]
		let expectedPlayLog = PlayLogEvent.mock(
			startTimestamp: playTimestamp,
			productType: mediaProduct.productType,
			requestedProductId: mediaProduct.productId,
			actualProductId: "\(playbackInfo.trackId)",
			actualQuality: AudioQuality.LOSSLESS.rawValue,
			sourceType: mediaProduct.progressSource?.sourceType,
			sourceId: mediaProduct.progressSource?.sourceId,
			actions: [firstStop, firstStart, secondStop],
			endTimestamp: stallTimestamp2,
			endAssetPosition: endAssetPosition
		)
		validatePlayLog(event: actualPlayLog, expectedEvent: expectedPlayLog)
	}

	func testPlayingAndSeeking() {
		shouldUseEventProducer = true
		shouldSendEventsInDeinit = false

		let playbackInfo = Constants.trackPlaybackInfo
		JsonEncodedResponseURLProtocol.succeed(with: playbackInfo)

		let initialTimestamp: UInt64 = 1
		let mediaProduct = Constants.mediaProduct
		playerEngine.load(mediaProduct, timestamp: initialTimestamp)
		player.loaded()

		let playTimestamp: UInt64 = 2
		timestamp = playTimestamp
		playerEngine.play(timestamp: playTimestamp)
		player.playing()

		player.assetPosition = Double(playTimestamp)

		playerEngine.seek(3)
		player.seeking()
		let firstStop = Action(actionType: .PLAYBACK_STOP, assetPosition: 2, timestamp: playTimestamp)
		player.assetPosition = 3

		player.playing()
		let firstStart = Action(actionType: .PLAYBACK_START, assetPosition: 3, timestamp: playTimestamp)
		player.assetPosition = 4

		playerEngine.seek(9)
		player.seeking()
		let secondStop = Action(actionType: .PLAYBACK_STOP, assetPosition: 4, timestamp: playTimestamp)
		player.assetPosition = 9

		player.playing()
		let secondStart = Action(actionType: .PLAYBACK_START, assetPosition: 9, timestamp: playTimestamp)
		let endAssetPosition = 9.5
		player.assetPosition = endAssetPosition

		// Set timestamp equal/higher than current media product, since events are sent afterwards, so to fake time has passed.
		let endTimestamp: UInt64 = 5
		timestamp = endTimestamp

		playerEngine.reset()

		XCTAssertEqual(playerEventSender.streamingMetricsEvents.count, 4)
		XCTAssertEqual(playerEventSender.playLogEvents.count, 1)

		let actualPlaybackStatistics = playerEventSender.streamingMetricsEvents[2] as! PlaybackStatistics
		let expectedPlaybackStatistics = PlaybackStatistics.mock(
			idealStartTimestamp: playTimestamp,
			actualStartTimestamp: playTimestamp,
			actualProductId: "\(playbackInfo.trackId)",
			endReason: EndReason.OTHER.rawValue,
			endTimestamp: endTimestamp
		)
		validatePlaybackStatistics(event: actualPlaybackStatistics, expectedEvent: expectedPlaybackStatistics)

		let actualStreamingSessionEndEvent = playerEventSender.streamingMetricsEvents[3] as! StreamingSessionEnd
		let expectedStreamingSessionEndEvent = StreamingSessionEnd.mock(timestamp: timestamp)
		validateStreamingSessionEnd(event: actualStreamingSessionEndEvent, expectedEvent: expectedStreamingSessionEndEvent)

		let actualPlayLog = playerEventSender.playLogEvents[0]
		let expectedPlayLog = PlayLogEvent.mock(
			startTimestamp: playTimestamp,
			productType: mediaProduct.productType,
			requestedProductId: mediaProduct.productId,
			actualProductId: "\(playbackInfo.trackId)",
			actualQuality: AudioQuality.LOSSLESS.rawValue,
			sourceType: mediaProduct.progressSource?.sourceType,
			sourceId: mediaProduct.progressSource?.sourceId,
			actions: [firstStop, firstStart, secondStop, secondStart],
			endTimestamp: endTimestamp,
			endAssetPosition: endAssetPosition
		)
		validatePlayLog(event: actualPlayLog, expectedEvent: expectedPlayLog)
	}

	func testPlayingAndSeeking_legacy() {
		shouldUseEventProducer = false
		shouldSendEventsInDeinit = true

		let playbackInfo = Constants.trackPlaybackInfo
		JsonEncodedResponseURLProtocol.succeed(with: playbackInfo)

		let initialTimestamp: UInt64 = 1
		let mediaProduct = Constants.mediaProduct
		playerEngine.load(mediaProduct, timestamp: initialTimestamp)
		player.loaded()

		let playTimestamp: UInt64 = 2
		timestamp = playTimestamp
		playerEngine.play(timestamp: playTimestamp)
		player.playing()

		player.assetPosition = Double(playTimestamp)

		playerEngine.seek(3)
		player.seeking()
		let firstStop = Action(actionType: .PLAYBACK_STOP, assetPosition: 2, timestamp: playTimestamp)
		player.assetPosition = 3

		player.playing()
		let firstStart = Action(actionType: .PLAYBACK_START, assetPosition: 3, timestamp: playTimestamp)
		player.assetPosition = 4

		playerEngine.seek(9)
		player.seeking()
		let secondStop = Action(actionType: .PLAYBACK_STOP, assetPosition: 4, timestamp: playTimestamp)
		player.assetPosition = 9

		player.playing()
		let secondStart = Action(actionType: .PLAYBACK_START, assetPosition: 9, timestamp: playTimestamp)
		let endAssetPosition = 9.5
		player.assetPosition = endAssetPosition

		// Set timestamp equal/higher than current media product, since events are sent afterwards, so to fake time has passed.
		let endTimestamp: UInt64 = 5
		timestamp = endTimestamp

		playerEngine.reset()

		optimizedWait {
<<<<<<< HEAD
			self.playerEventSender.streamingMetricsEvents.count == 4 &&
				self.playerEventSender.playLogEvents.count == 1 &&
				self.playerEventSender.progressEvents.count == 1
=======
			playerEventSender.streamingMetricsEvents.count == 4 &&
				playerEventSender.playLogEvents.count == 1
>>>>>>> 18687359
		}

		XCTAssertEqual(playerEventSender.streamingMetricsEvents.count, 4)
		XCTAssertEqual(playerEventSender.playLogEvents.count, 1)

		let actualPlaybackStatistics = playerEventSender.streamingMetricsEvents[2] as! PlaybackStatistics
		let expectedPlaybackStatistics = PlaybackStatistics.mock(
			idealStartTimestamp: playTimestamp,
			actualStartTimestamp: playTimestamp,
			actualProductId: "\(playbackInfo.trackId)",
			endReason: EndReason.OTHER.rawValue,
			endTimestamp: endTimestamp
		)
		validatePlaybackStatistics(event: actualPlaybackStatistics, expectedEvent: expectedPlaybackStatistics)

		let actualStreamingSessionEndEvent = playerEventSender.streamingMetricsEvents[3] as! StreamingSessionEnd
		let expectedStreamingSessionEndEvent = StreamingSessionEnd.mock(timestamp: timestamp)
		validateStreamingSessionEnd(event: actualStreamingSessionEndEvent, expectedEvent: expectedStreamingSessionEndEvent)

		let actualPlayLog = playerEventSender.playLogEvents[0]
		let expectedPlayLog = PlayLogEvent.mock(
			startTimestamp: playTimestamp,
			productType: mediaProduct.productType,
			requestedProductId: mediaProduct.productId,
			actualProductId: "\(playbackInfo.trackId)",
			actualQuality: AudioQuality.LOSSLESS.rawValue,
			sourceType: mediaProduct.progressSource?.sourceType,
			sourceId: mediaProduct.progressSource?.sourceId,
			actions: [firstStop, firstStart, secondStop, secondStart],
			endTimestamp: endTimestamp,
			endAssetPosition: endAssetPosition
		)
		validatePlayLog(event: actualPlayLog, expectedEvent: expectedPlayLog)
	}

	func testPlayingAndSeeking_legacy2() {
		testPlayingAndSeeking_legacy(shouldSendEventsInDeinit: true)
	}

	func testPlayingAndSeeking_legacy3() {
		testPlayingAndSeeking_legacy(shouldSendEventsInDeinit: false)
	}

	func testPlayingAndSeeking_legacy(shouldSendEventsInDeinit: Bool) {
		shouldUseEventProducer = false
		self.shouldSendEventsInDeinit = true

		let playbackInfo = Constants.trackPlaybackInfo
		JsonEncodedResponseURLProtocol.succeed(with: playbackInfo)

		let initialTimestamp: UInt64 = 1
		let mediaProduct = Constants.mediaProduct
		playerEngine.load(mediaProduct, timestamp: initialTimestamp)
		player.loaded()

		let playTimestamp: UInt64 = 2
		timestamp = playTimestamp
		playerEngine.play(timestamp: playTimestamp)
		player.playing()

		player.assetPosition = Double(playTimestamp)

		playerEngine.seek(3)
		player.seeking()
		let firstStop = Action(actionType: .PLAYBACK_STOP, assetPosition: 2, timestamp: playTimestamp)
		player.assetPosition = 3

		player.playing()
		let firstStart = Action(actionType: .PLAYBACK_START, assetPosition: 3, timestamp: playTimestamp)
		player.assetPosition = 4

		playerEngine.seek(9)
		player.seeking()
		let secondStop = Action(actionType: .PLAYBACK_STOP, assetPosition: 4, timestamp: playTimestamp)
		player.assetPosition = 9

		player.playing()
		let secondStart = Action(actionType: .PLAYBACK_START, assetPosition: 9, timestamp: playTimestamp)
		let endAssetPosition = 9.5
		player.assetPosition = endAssetPosition

		// Set timestamp equal/higher than current media product, since events are sent afterwards, so to fake time has passed.
		let endTimestamp: UInt64 = 5
		timestamp = endTimestamp

		playerEngine.reset()

		optimizedWait {
<<<<<<< HEAD
			self.playerEventSender.streamingMetricsEvents.count == 4 &&
				self.playerEventSender.playLogEvents.count == 1 &&
				self.playerEventSender.progressEvents.count == 1
=======
			playerEventSender.streamingMetricsEvents.count == 4 &&
				playerEventSender.playLogEvents.count == 1
>>>>>>> 18687359
		}

		XCTAssertEqual(playerEventSender.streamingMetricsEvents.count, 4)
		XCTAssertEqual(playerEventSender.playLogEvents.count, 1)

		let actualPlaybackStatistics = playerEventSender.streamingMetricsEvents[2] as! PlaybackStatistics
		let expectedPlaybackStatistics = PlaybackStatistics.mock(
			idealStartTimestamp: playTimestamp,
			actualStartTimestamp: playTimestamp,
			actualProductId: "\(playbackInfo.trackId)",
			endReason: EndReason.OTHER.rawValue,
			endTimestamp: endTimestamp
		)
		validatePlaybackStatistics(event: actualPlaybackStatistics, expectedEvent: expectedPlaybackStatistics)

		let actualStreamingSessionEndEvent = playerEventSender.streamingMetricsEvents[3] as! StreamingSessionEnd
		let expectedStreamingSessionEndEvent = StreamingSessionEnd.mock(timestamp: timestamp)
		validateStreamingSessionEnd(event: actualStreamingSessionEndEvent, expectedEvent: expectedStreamingSessionEndEvent)

		let actualPlayLog = playerEventSender.playLogEvents[0]
		let expectedPlayLog = PlayLogEvent.mock(
			startTimestamp: playTimestamp,
			productType: mediaProduct.productType,
			requestedProductId: mediaProduct.productId,
			actualProductId: "\(playbackInfo.trackId)",
			actualQuality: AudioQuality.LOSSLESS.rawValue,
			sourceType: mediaProduct.progressSource?.sourceType,
			sourceId: mediaProduct.progressSource?.sourceId,
			actions: [firstStop, firstStart, secondStop, secondStart],
			endTimestamp: endTimestamp,
			endAssetPosition: endAssetPosition
		)
		validatePlayLog(event: actualPlayLog, expectedEvent: expectedPlayLog)
	}

	func testStallsDueToSeek() {
		shouldUseEventProducer = true
		shouldSendEventsInDeinit = false

		let playbackInfo = Constants.trackPlaybackInfo
		JsonEncodedResponseURLProtocol.succeed(with: playbackInfo)

		let initialTimestamp: UInt64 = 1
		timestamp = initialTimestamp
		let mediaProduct = Constants.mediaProduct
		playerEngine.load(mediaProduct, timestamp: initialTimestamp)
		player.loaded()

		let playTimestamp: UInt64 = 2
		let playTimestampDouble: Double = 2
		timestamp = playTimestamp
		playerEngine.play(timestamp: playTimestamp)
		player.playing()
		player.assetPosition = playTimestampDouble

		let endTimestamp: UInt64 = 3
		let endTimestampDouble: Double = 3
		timestamp = endTimestamp
		playerEngine.seek(endTimestampDouble)
		player.seeking()
		player.stalled()
		let firstStop = Action(actionType: .PLAYBACK_STOP, assetPosition: playTimestampDouble, timestamp: endTimestamp)
		let firstStall = Stall(
			reason: .SEEK,
			assetPosition: playTimestampDouble,
			startTimestamp: endTimestamp,
			endTimestamp: endTimestamp
		)
		player.assetPosition = endTimestampDouble

		player.playing()
		let firstStart = Action(actionType: .PLAYBACK_START, assetPosition: endTimestampDouble, timestamp: endTimestamp)
		player.assetPosition = 4

		playerEngine.seek(9)
		player.seeking()
		player.stalled()
		let secondStop = Action(actionType: .PLAYBACK_STOP, assetPosition: 4, timestamp: endTimestamp)
		let secondStall = Stall(reason: .SEEK, assetPosition: 4, startTimestamp: endTimestamp, endTimestamp: endTimestamp)
		player.assetPosition = 9

		player.playing()
		let secondStart = Action(actionType: .PLAYBACK_START, assetPosition: 9, timestamp: endTimestamp)

		let endAssetPosition: Double = 10
		player.assetPosition = endAssetPosition
		player.completed()

		XCTAssertEqual(playerEventSender.streamingMetricsEvents.count, 4)
		XCTAssertEqual(playerEventSender.playLogEvents.count, 1)

		let actualPlaybackStatistics = playerEventSender.streamingMetricsEvents[2] as! PlaybackStatistics
		let expectedPlaybackStatistics = PlaybackStatistics.mock(
			idealStartTimestamp: playTimestamp,
			actualStartTimestamp: playTimestamp,
			actualProductId: "\(playbackInfo.trackId)",
			stalls: [firstStall, secondStall],
			endTimestamp: endTimestamp
		)
		validatePlaybackStatistics(event: actualPlaybackStatistics, expectedEvent: expectedPlaybackStatistics)

		let actualStreamingSessionEndEvent = playerEventSender.streamingMetricsEvents[3] as! StreamingSessionEnd
		let expectedStreamingSessionEndEvent = StreamingSessionEnd.mock(timestamp: timestamp)
		validateStreamingSessionEnd(event: actualStreamingSessionEndEvent, expectedEvent: expectedStreamingSessionEndEvent)

		let actualPlayLog = playerEventSender.playLogEvents[0]
		let expectedPlayLog = PlayLogEvent.mock(
			startTimestamp: playTimestamp,
			productType: mediaProduct.productType,
			requestedProductId: mediaProduct.productId,
			actualProductId: "\(playbackInfo.trackId)",
			actualQuality: AudioQuality.LOSSLESS.rawValue,
			sourceType: mediaProduct.progressSource?.sourceType,
			sourceId: mediaProduct.progressSource?.sourceId,
			actions: [firstStop, firstStart, secondStop, secondStart],
			endTimestamp: endTimestamp,
			endAssetPosition: endAssetPosition
		)
		validatePlayLog(event: actualPlayLog, expectedEvent: expectedPlayLog)
	}

	func testStallsDueToSeek_legacy() {
		shouldUseEventProducer = false
		shouldSendEventsInDeinit = true

		let playbackInfo = Constants.trackPlaybackInfo
		JsonEncodedResponseURLProtocol.succeed(with: playbackInfo)

		let initialTimestamp: UInt64 = 1
		timestamp = initialTimestamp
		let mediaProduct = Constants.mediaProduct
		playerEngine.load(mediaProduct, timestamp: initialTimestamp)
		player.loaded()

		let playTimestamp: UInt64 = 2
		let playTimestampDouble: Double = 2
		timestamp = playTimestamp
		playerEngine.play(timestamp: playTimestamp)
		player.playing()
		player.assetPosition = playTimestampDouble

		let endTimestamp: UInt64 = 3
		let endTimestampDouble: Double = 3
		timestamp = endTimestamp
		playerEngine.seek(endTimestampDouble)
		player.seeking()
		player.stalled()
		let firstStop = Action(actionType: .PLAYBACK_STOP, assetPosition: playTimestampDouble, timestamp: endTimestamp)
		let firstStall = Stall(
			reason: .SEEK,
			assetPosition: playTimestampDouble,
			startTimestamp: endTimestamp,
			endTimestamp: endTimestamp
		)
		player.assetPosition = endTimestampDouble

		player.playing()
		let firstStart = Action(actionType: .PLAYBACK_START, assetPosition: endTimestampDouble, timestamp: endTimestamp)
		player.assetPosition = 4

		playerEngine.seek(9)
		player.seeking()
		player.stalled()
		let secondStop = Action(actionType: .PLAYBACK_STOP, assetPosition: 4, timestamp: endTimestamp)
		let secondStall = Stall(reason: .SEEK, assetPosition: 4, startTimestamp: endTimestamp, endTimestamp: endTimestamp)
		player.assetPosition = 9

		player.playing()
		let secondStart = Action(actionType: .PLAYBACK_START, assetPosition: 9, timestamp: endTimestamp)

		let endAssetPosition: Double = 10
		player.assetPosition = endAssetPosition
		player.completed()

		optimizedWait {
<<<<<<< HEAD
			self.playerEventSender.streamingMetricsEvents.count == 4 &&
				self.playerEventSender.playLogEvents.count == 1 &&
				self.playerEventSender.progressEvents.count == 1
=======
			playerEventSender.streamingMetricsEvents.count == 4 &&
				playerEventSender.playLogEvents.count == 1
>>>>>>> 18687359
		}

		XCTAssertEqual(playerEventSender.streamingMetricsEvents.count, 4)
		XCTAssertEqual(playerEventSender.playLogEvents.count, 1)

		let actualPlaybackStatistics = playerEventSender.streamingMetricsEvents[2] as! PlaybackStatistics
		let expectedPlaybackStatistics = PlaybackStatistics.mock(
			idealStartTimestamp: playTimestamp,
			actualStartTimestamp: playTimestamp,
			actualProductId: "\(playbackInfo.trackId)",
			stalls: [firstStall, secondStall],
			endTimestamp: endTimestamp
		)
		validatePlaybackStatistics(event: actualPlaybackStatistics, expectedEvent: expectedPlaybackStatistics)

		let actualStreamingSessionEndEvent = playerEventSender.streamingMetricsEvents[3] as! StreamingSessionEnd
		let expectedStreamingSessionEndEvent = StreamingSessionEnd.mock(timestamp: timestamp)
		validateStreamingSessionEnd(event: actualStreamingSessionEndEvent, expectedEvent: expectedStreamingSessionEndEvent)

		let actualPlayLog = playerEventSender.playLogEvents[0]
		let expectedPlayLog = PlayLogEvent.mock(
			startTimestamp: playTimestamp,
			productType: mediaProduct.productType,
			requestedProductId: mediaProduct.productId,
			actualProductId: "\(playbackInfo.trackId)",
			actualQuality: AudioQuality.LOSSLESS.rawValue,
			sourceType: mediaProduct.progressSource?.sourceType,
			sourceId: mediaProduct.progressSource?.sourceId,
			actions: [firstStop, firstStart, secondStop, secondStart],
			endTimestamp: endTimestamp,
			endAssetPosition: endAssetPosition
		)
		validatePlayLog(event: actualPlayLog, expectedEvent: expectedPlayLog)
	}

	func testStallsDueToSeek_legacy2() {
		assertStallsDueToSeek_legacy(shouldSendEventsInDeinit: true)
	}

	func testStallsDueToSeek_legacy3() {
		assertStallsDueToSeek_legacy(shouldSendEventsInDeinit: false)
	}

	func assertStallsDueToSeek_legacy(shouldSendEventsInDeinit: Bool) {
		shouldUseEventProducer = false
		self.shouldSendEventsInDeinit = shouldSendEventsInDeinit

		let playbackInfo = Constants.trackPlaybackInfo
		JsonEncodedResponseURLProtocol.succeed(with: playbackInfo)

		let initialTimestamp: UInt64 = 1
		timestamp = initialTimestamp
		let mediaProduct = Constants.mediaProduct
		playerEngine.load(mediaProduct, timestamp: initialTimestamp)
		player.loaded()

		let playTimestamp: UInt64 = 2
		let playTimestampDouble: Double = 2
		timestamp = playTimestamp
		playerEngine.play(timestamp: playTimestamp)
		player.playing()
		player.assetPosition = playTimestampDouble

		let endTimestamp: UInt64 = 3
		let endTimestampDouble: Double = 3
		timestamp = endTimestamp
		playerEngine.seek(endTimestampDouble)
		player.seeking()
		player.stalled()
		let firstStop = Action(actionType: .PLAYBACK_STOP, assetPosition: playTimestampDouble, timestamp: endTimestamp)
		let firstStall = Stall(
			reason: .SEEK,
			assetPosition: playTimestampDouble,
			startTimestamp: endTimestamp,
			endTimestamp: endTimestamp
		)
		player.assetPosition = endTimestampDouble

		player.playing()
		let firstStart = Action(actionType: .PLAYBACK_START, assetPosition: endTimestampDouble, timestamp: endTimestamp)
		player.assetPosition = 4

		playerEngine.seek(9)
		player.seeking()
		player.stalled()
		let secondStop = Action(actionType: .PLAYBACK_STOP, assetPosition: 4, timestamp: endTimestamp)
		let secondStall = Stall(reason: .SEEK, assetPosition: 4, startTimestamp: endTimestamp, endTimestamp: endTimestamp)
		player.assetPosition = 9

		player.playing()
		let secondStart = Action(actionType: .PLAYBACK_START, assetPosition: 9, timestamp: endTimestamp)

		let endAssetPosition: Double = 10
		player.assetPosition = endAssetPosition
		player.completed()

		if shouldSendEventsInDeinit {
			optimizedWait {
<<<<<<< HEAD
				self.playerEventSender.streamingMetricsEvents.count == 4 &&
					self.playerEventSender.playLogEvents.count == 1 &&
					self.playerEventSender.progressEvents.count == 1
=======
				playerEventSender.streamingMetricsEvents.count == 4 &&
					playerEventSender.playLogEvents.count == 1
>>>>>>> 18687359
			}
		}

		XCTAssertEqual(playerEventSender.streamingMetricsEvents.count, 4)
		XCTAssertEqual(playerEventSender.playLogEvents.count, 1)

		let actualPlaybackStatistics = playerEventSender.streamingMetricsEvents[2] as! PlaybackStatistics
		let expectedPlaybackStatistics = PlaybackStatistics.mock(
			idealStartTimestamp: playTimestamp,
			actualStartTimestamp: playTimestamp,
			actualProductId: "\(playbackInfo.trackId)",
			stalls: [firstStall, secondStall],
			endTimestamp: endTimestamp
		)
		validatePlaybackStatistics(event: actualPlaybackStatistics, expectedEvent: expectedPlaybackStatistics)

		let actualStreamingSessionEndEvent = playerEventSender.streamingMetricsEvents[3] as! StreamingSessionEnd
		let expectedStreamingSessionEndEvent = StreamingSessionEnd.mock(timestamp: timestamp)
		validateStreamingSessionEnd(event: actualStreamingSessionEndEvent, expectedEvent: expectedStreamingSessionEndEvent)

		let actualPlayLog = playerEventSender.playLogEvents[0]
		let expectedPlayLog = PlayLogEvent.mock(
			startTimestamp: playTimestamp,
			productType: mediaProduct.productType,
			requestedProductId: mediaProduct.productId,
			actualProductId: "\(playbackInfo.trackId)",
			actualQuality: AudioQuality.LOSSLESS.rawValue,
			sourceType: mediaProduct.progressSource?.sourceType,
			sourceId: mediaProduct.progressSource?.sourceId,
			actions: [firstStop, firstStart, secondStop, secondStart],
			endTimestamp: endTimestamp,
			endAssetPosition: endAssetPosition
		)
		validatePlayLog(event: actualPlayLog, expectedEvent: expectedPlayLog)
	}

	func testStallAndAbortedSeeks() {
		shouldUseEventProducer = true
		shouldSendEventsInDeinit = false

		let playbackInfo = Constants.trackPlaybackInfo
		JsonEncodedResponseURLProtocol.succeed(with: playbackInfo)

		let initialTimestamp: UInt64 = 1
		timestamp = initialTimestamp

		let mediaProduct = Constants.mediaProduct
		playerEngine.load(mediaProduct, timestamp: initialTimestamp)
		player.loaded()

		let playTimestamp: UInt64 = 2
		playerEngine.play(timestamp: playTimestamp)
		player.playing()
		player.assetPosition = 1

		player.stalled()
		let firstStall = Stall(
			reason: .UNEXPECTED,
			assetPosition: 1,
			startTimestamp: initialTimestamp,
			endTimestamp: initialTimestamp
		)
		let firstStop = Action(actionType: .PLAYBACK_STOP, assetPosition: 1, timestamp: initialTimestamp)

		player.playing()
		let firstStart = Action(actionType: .PLAYBACK_START, assetPosition: 1, timestamp: initialTimestamp)
		player.assetPosition = 2

		playerEngine.seek(3)
		player.seeking()
		let secondStop = Action(actionType: .PLAYBACK_STOP, assetPosition: 2, timestamp: initialTimestamp)

		playerEngine.seek(4)
		player.seeking()
		player.stalled()
		let secondStall = Stall(reason: .SEEK, assetPosition: 2, startTimestamp: initialTimestamp, endTimestamp: initialTimestamp)

		playerEngine.seek(5)
		player.seeking()
		player.assetPosition = 5
		player.playing()
		let secondStart = Action(actionType: .PLAYBACK_START, assetPosition: 5, timestamp: initialTimestamp)

		// Fire of unexpected playing event
		player.playing()

		player.assetPosition = 7

		// Set timestamp equal/higher than current media product, since events are sent afterwards, so to fake time has passed.
		let endTimestamp: UInt64 = 5
		timestamp = endTimestamp

		playerEngine.reset()

		listenerQueue.sync {}

		XCTAssertEqual(playerEventSender.streamingMetricsEvents.count, 4)
		XCTAssertEqual(playerEventSender.playLogEvents.count, 1)

		listenerQueue.sync {}

		let actualPlaybackStatistics = playerEventSender.streamingMetricsEvents[2] as! PlaybackStatistics
		let expectedPlaybackStatistics = PlaybackStatistics.mock(
			idealStartTimestamp: playTimestamp,
			actualStartTimestamp: initialTimestamp,
			actualProductId: "\(playbackInfo.trackId)",
			stalls: [firstStall, secondStall],
			endReason: EndReason.OTHER.rawValue,
			endTimestamp: endTimestamp
		)
		validatePlaybackStatistics(event: actualPlaybackStatistics, expectedEvent: expectedPlaybackStatistics)

		let actualStreamingSessionEndEvent = playerEventSender.streamingMetricsEvents[3] as! StreamingSessionEnd
		let expectedStreamingSessionEndEvent = StreamingSessionEnd.mock(timestamp: timestamp)
		validateStreamingSessionEnd(event: actualStreamingSessionEndEvent, expectedEvent: expectedStreamingSessionEndEvent)

		let endAssetPosition: Double = 7
		let actualPlayLog = playerEventSender.playLogEvents[0]
		let expectedPlayLog = PlayLogEvent.mock(
			startTimestamp: initialTimestamp,
			productType: mediaProduct.productType,
			requestedProductId: mediaProduct.productId,
			actualProductId: "\(playbackInfo.trackId)",
			actualQuality: AudioQuality.LOSSLESS.rawValue,
			sourceType: mediaProduct.progressSource?.sourceType,
			sourceId: mediaProduct.progressSource?.sourceId,
			actions: [firstStop, firstStart, secondStop, secondStart],
			endTimestamp: endTimestamp,
			endAssetPosition: endAssetPosition
		)
		validatePlayLog(event: actualPlayLog, expectedEvent: expectedPlayLog)
	}

	func testStallAndAbortedSeeks_legacy() {
		shouldUseEventProducer = false
		shouldSendEventsInDeinit = true

		let playbackInfo = Constants.trackPlaybackInfo
		JsonEncodedResponseURLProtocol.succeed(with: playbackInfo)

		let initialTimestamp: UInt64 = 1
		timestamp = initialTimestamp

		let mediaProduct = Constants.mediaProduct
		playerEngine.load(mediaProduct, timestamp: initialTimestamp)
		player.loaded()

		let playTimestamp: UInt64 = 2
		playerEngine.play(timestamp: playTimestamp)
		player.playing()
		player.assetPosition = 1

		player.stalled()
		let firstStall = Stall(reason: .UNEXPECTED, assetPosition: 1, startTimestamp: initialTimestamp, endTimestamp: initialTimestamp)
		let firstStop = Action(actionType: .PLAYBACK_STOP, assetPosition: 1, timestamp: initialTimestamp)

		player.playing()
		let firstStart = Action(actionType: .PLAYBACK_START, assetPosition: 1, timestamp: initialTimestamp)
		player.assetPosition = 2

		playerEngine.seek(3)
		player.seeking()
		let secondStop = Action(actionType: .PLAYBACK_STOP, assetPosition: 2, timestamp: initialTimestamp)

		playerEngine.seek(4)
		player.seeking()
		player.stalled()
		let secondStall = Stall(reason: .SEEK, assetPosition: 2, startTimestamp: initialTimestamp, endTimestamp: initialTimestamp)

		playerEngine.seek(5)
		player.seeking()
		player.assetPosition = 5
		player.playing()
		let secondStart = Action(actionType: .PLAYBACK_START, assetPosition: 5, timestamp: initialTimestamp)

		// Fire of unexpected playing event
		player.playing()

		player.assetPosition = 7

		// Set timestamp equal/higher than current media product, since events are sent afterwards, so to fake time has passed.
		let endTimestamp: UInt64 = 5
		timestamp = endTimestamp

		playerEngine.reset()

		listenerQueue.sync {}

		optimizedWait {
<<<<<<< HEAD
			self.playerEventSender.streamingMetricsEvents.count == 4 &&
				self.playerEventSender.playLogEvents.count == 1 &&
				self.playerEventSender.progressEvents.count == 1
=======
			playerEventSender.streamingMetricsEvents.count == 4 &&
				playerEventSender.playLogEvents.count == 1
>>>>>>> 18687359
		}

		XCTAssertEqual(playerEventSender.streamingMetricsEvents.count, 4)
		XCTAssertEqual(playerEventSender.playLogEvents.count, 1)

		listenerQueue.sync {}

		let actualPlaybackStatistics = playerEventSender.streamingMetricsEvents[2] as! PlaybackStatistics
		let expectedPlaybackStatistics = PlaybackStatistics.mock(
			idealStartTimestamp: playTimestamp,
			actualStartTimestamp: initialTimestamp,
			actualProductId: "\(playbackInfo.trackId)",
			stalls: [firstStall, secondStall],
			endReason: EndReason.OTHER.rawValue,
			endTimestamp: endTimestamp
		)
		validatePlaybackStatistics(event: actualPlaybackStatistics, expectedEvent: expectedPlaybackStatistics)

		let actualStreamingSessionEndEvent = playerEventSender.streamingMetricsEvents[3] as! StreamingSessionEnd
		let expectedStreamingSessionEndEvent = StreamingSessionEnd.mock(timestamp: timestamp)
		validateStreamingSessionEnd(event: actualStreamingSessionEndEvent, expectedEvent: expectedStreamingSessionEndEvent)

		let endAssetPosition: Double = 7
		let actualPlayLog = playerEventSender.playLogEvents[0]
		let expectedPlayLog = PlayLogEvent.mock(
			startTimestamp: initialTimestamp,
			productType: mediaProduct.productType,
			requestedProductId: mediaProduct.productId,
			actualProductId: "\(playbackInfo.trackId)",
			actualQuality: AudioQuality.LOSSLESS.rawValue,
			sourceType: mediaProduct.progressSource?.sourceType,
			sourceId: mediaProduct.progressSource?.sourceId,
			actions: [firstStop, firstStart, secondStop, secondStart],
			endTimestamp: endTimestamp,
			endAssetPosition: endAssetPosition
		)
		validatePlayLog(event: actualPlayLog, expectedEvent: expectedPlayLog)
	}

	func testStallAndAbortedSeeks_legacy2() {
		assertStallAndAbortedSeeks_legacy(shouldSendEventsInDeinit: true)
	}

	func testStallAndAbortedSeeks_legacy3() {
		assertStallAndAbortedSeeks_legacy(shouldSendEventsInDeinit: false)
	}

	func assertStallAndAbortedSeeks_legacy(shouldSendEventsInDeinit: Bool) {
		shouldUseEventProducer = false
		self.shouldSendEventsInDeinit = shouldSendEventsInDeinit

		let playbackInfo = Constants.trackPlaybackInfo
		JsonEncodedResponseURLProtocol.succeed(with: playbackInfo)

		let initialTimestamp: UInt64 = 1
		timestamp = initialTimestamp

		let mediaProduct = Constants.mediaProduct
		playerEngine.load(mediaProduct, timestamp: initialTimestamp)
		player.loaded()

		let playTimestamp: UInt64 = 2
		playerEngine.play(timestamp: playTimestamp)
		player.playing()
		player.assetPosition = 1

		player.stalled()
		let firstStall = Stall(reason: .UNEXPECTED, assetPosition: 1, startTimestamp: initialTimestamp, endTimestamp: initialTimestamp)
		let firstStop = Action(actionType: .PLAYBACK_STOP, assetPosition: 1, timestamp: initialTimestamp)

		player.playing()
		let firstStart = Action(actionType: .PLAYBACK_START, assetPosition: 1, timestamp: initialTimestamp)
		player.assetPosition = 2

		playerEngine.seek(3)
		player.seeking()
		let secondStop = Action(actionType: .PLAYBACK_STOP, assetPosition: 2, timestamp: initialTimestamp)

		playerEngine.seek(4)
		player.seeking()
		player.stalled()
		let secondStall = Stall(reason: .SEEK, assetPosition: 2, startTimestamp: initialTimestamp, endTimestamp: initialTimestamp)

		playerEngine.seek(5)
		player.seeking()
		player.assetPosition = 5
		player.playing()
		let secondStart = Action(actionType: .PLAYBACK_START, assetPosition: 5, timestamp: initialTimestamp)

		// Fire of unexpected playing event
		player.playing()

		player.assetPosition = 7

		// Set timestamp equal/higher than current media product, since events are sent afterwards, so to fake time has passed.
		let endTimestamp: UInt64 = 5
		timestamp = endTimestamp

		playerEngine.reset()

		listenerQueue.sync {}

		if shouldSendEventsInDeinit {
			optimizedWait {
<<<<<<< HEAD
				self.playerEventSender.streamingMetricsEvents.count == 4 &&
					self.playerEventSender.playLogEvents.count == 1 &&
					self.playerEventSender.progressEvents.count == 1
=======
				playerEventSender.streamingMetricsEvents.count == 4 &&
					playerEventSender.playLogEvents.count == 1
>>>>>>> 18687359
			}
		}

		XCTAssertEqual(playerEventSender.streamingMetricsEvents.count, 4)
		XCTAssertEqual(playerEventSender.playLogEvents.count, 1)

		listenerQueue.sync {}

		let actualPlaybackStatistics = playerEventSender.streamingMetricsEvents[2] as! PlaybackStatistics
		let expectedPlaybackStatistics = PlaybackStatistics.mock(
			idealStartTimestamp: playTimestamp,
			actualStartTimestamp: initialTimestamp,
			actualProductId: "\(playbackInfo.trackId)",
			stalls: [firstStall, secondStall],
			endReason: EndReason.OTHER.rawValue,
			endTimestamp: endTimestamp
		)
		validatePlaybackStatistics(event: actualPlaybackStatistics, expectedEvent: expectedPlaybackStatistics)

		let actualStreamingSessionEndEvent = playerEventSender.streamingMetricsEvents[3] as! StreamingSessionEnd
		let expectedStreamingSessionEndEvent = StreamingSessionEnd.mock(timestamp: timestamp)
		validateStreamingSessionEnd(event: actualStreamingSessionEndEvent, expectedEvent: expectedStreamingSessionEndEvent)

		let endAssetPosition: Double = 7
		let actualPlayLog = playerEventSender.playLogEvents[0]
		let expectedPlayLog = PlayLogEvent.mock(
			startTimestamp: initialTimestamp,
			productType: mediaProduct.productType,
			requestedProductId: mediaProduct.productId,
			actualProductId: "\(playbackInfo.trackId)",
			actualQuality: AudioQuality.LOSSLESS.rawValue,
			sourceType: mediaProduct.progressSource?.sourceType,
			sourceId: mediaProduct.progressSource?.sourceId,
			actions: [firstStop, firstStart, secondStop, secondStart],
			endTimestamp: endTimestamp,
			endAssetPosition: endAssetPosition
		)
		validatePlayLog(event: actualPlayLog, expectedEvent: expectedPlayLog)
	}
}

// MARK: - Helpers

private extension EventsTests {
	func validateStreamingSessionStart(event: StreamingSessionStart, expectedEvent: StreamingSessionStart) {
		XCTAssertEqual(event, expectedEvent)
	}

	func validateStreamingSessionEnd(event: StreamingSessionEnd, expectedEvent: StreamingSessionEnd) {
		XCTAssertEqual(event, expectedEvent)
	}

	func validatePlaybackInfoFetch(event: PlaybackInfoFetch, expectedEvent: PlaybackInfoFetch) {
		XCTAssertEqual(event, expectedEvent)
	}

	func validatePlaybackStatistics(event: PlaybackStatistics, expectedEvent: PlaybackStatistics) {
		XCTAssertEqual(event, expectedEvent)
	}

	func validatePlayLog(event: PlayLogEvent, expectedEvent: PlayLogEvent) {
		XCTAssertEqual(event, expectedEvent)
	}
}

// MARK: - Mock

private extension EventsTests {
	func mockStreamingSessionStart(
		streamingSessionId: String = "uuid",
		startReason: StartReason,
		timestamp: UInt64 = 1,
		sessionProductId: String = "productId",
		sessionTags: [StreamingSessionStart.SessionTag]? = nil
	) -> StreamingSessionStart {
		StreamingSessionStart.mock(
			streamingSessionId: streamingSessionId,
			startReason: startReason,
			timestamp: timestamp,
			networkType: Constants.networkType,
			sessionProductId: sessionProductId,
			sessionTags: sessionTags
		)
	}
}

// swiftlint:enable force_cast type_body_length file_length<|MERGE_RESOLUTION|>--- conflicted
+++ resolved
@@ -209,14 +209,8 @@
 		JsonEncodedResponseURLProtocol.succeed(with: Constants.trackPlaybackInfo)
 
 		optimizedWait {
-<<<<<<< HEAD
 			self.playerEventSender.streamingMetricsEvents.isEmpty &&
-				self.playerEventSender.playLogEvents.isEmpty &&
-				self.playerEventSender.progressEvents.isEmpty
-=======
-			playerEventSender.streamingMetricsEvents.isEmpty &&
-				playerEventSender.playLogEvents.isEmpty
->>>>>>> 18687359
+				self.playerEventSender.playLogEvents.isEmpty
 		}
 
 		XCTAssertEqual(playerEventSender.streamingMetricsEvents.count, 0)
@@ -230,14 +224,8 @@
 		playerEngine.reset()
 
 		optimizedWait {
-<<<<<<< HEAD
 			self.playerEventSender.streamingMetricsEvents.count == 3 &&
-				self.playerEventSender.playLogEvents.isEmpty &&
-				self.playerEventSender.progressEvents.isEmpty
-=======
-			playerEventSender.streamingMetricsEvents.count == 3 &&
-				playerEventSender.playLogEvents.isEmpty
->>>>>>> 18687359
+				self.playerEventSender.playLogEvents.isEmpty
 		}
 
 		XCTAssertEqual(playerEventSender.streamingMetricsEvents.count, 3)
@@ -276,14 +264,8 @@
 
 		if shouldSendEventsInDeinit {
 			optimizedWait {
-<<<<<<< HEAD
 				self.playerEventSender.streamingMetricsEvents.isEmpty &&
-					self.playerEventSender.playLogEvents.isEmpty &&
-					self.playerEventSender.progressEvents.isEmpty
-=======
-				playerEventSender.streamingMetricsEvents.isEmpty &&
-					playerEventSender.playLogEvents.isEmpty
->>>>>>> 18687359
+					self.playerEventSender.playLogEvents.isEmpty
 			}
 		}
 
@@ -301,14 +283,8 @@
 
 		if shouldSendEventsInDeinit {
 			optimizedWait {
-<<<<<<< HEAD
 				self.playerEventSender.streamingMetricsEvents.count == 3 &&
-					self.playerEventSender.playLogEvents.isEmpty &&
-					self.playerEventSender.progressEvents.isEmpty
-=======
-				playerEventSender.streamingMetricsEvents.count == 3 &&
-					playerEventSender.playLogEvents.isEmpty
->>>>>>> 18687359
+					self.playerEventSender.playLogEvents.isEmpty
 			}
 		}
 
@@ -373,14 +349,8 @@
 		JsonEncodedResponseURLProtocol.fail()
 
 		optimizedWait {
-<<<<<<< HEAD
 			self.playerEventSender.streamingMetricsEvents.isEmpty &&
-				self.playerEventSender.playLogEvents.isEmpty &&
-				self.playerEventSender.progressEvents.isEmpty
-=======
-			playerEventSender.streamingMetricsEvents.isEmpty &&
-				playerEventSender.playLogEvents.isEmpty
->>>>>>> 18687359
+				self.playerEventSender.playLogEvents.isEmpty
 		}
 
 		XCTAssertEqual(playerEventSender.streamingMetricsEvents.count, 0)
@@ -390,14 +360,8 @@
 		playerEngine.load(Constants.mediaProduct, timestamp: initialTimestamp)
 
 		optimizedWait {
-<<<<<<< HEAD
 			self.playerEventSender.streamingMetricsEvents.count == 3 &&
-				self.playerEventSender.playLogEvents.isEmpty &&
-				self.playerEventSender.progressEvents.isEmpty
-=======
-			playerEventSender.streamingMetricsEvents.count == 3 &&
-				playerEventSender.playLogEvents.isEmpty
->>>>>>> 18687359
+				self.playerEventSender.playLogEvents.isEmpty
 		}
 
 		XCTAssertEqual(playerEventSender.streamingMetricsEvents.count, 3)
@@ -438,14 +402,8 @@
 
 		if shouldSendEventsInDeinit {
 			optimizedWait {
-<<<<<<< HEAD
 				self.playerEventSender.streamingMetricsEvents.isEmpty &&
-					self.playerEventSender.playLogEvents.isEmpty &&
-					self.playerEventSender.progressEvents.isEmpty
-=======
-				playerEventSender.streamingMetricsEvents.isEmpty &&
-					playerEventSender.playLogEvents.isEmpty
->>>>>>> 18687359
+					self.playerEventSender.playLogEvents.isEmpty
 			}
 		}
 
@@ -457,14 +415,8 @@
 
 		if shouldSendEventsInDeinit {
 			optimizedWait {
-<<<<<<< HEAD
 				self.playerEventSender.streamingMetricsEvents.count == 3 &&
-					self.playerEventSender.playLogEvents.isEmpty &&
-					self.playerEventSender.progressEvents.isEmpty
-=======
-				playerEventSender.streamingMetricsEvents.count == 3 &&
-					playerEventSender.playLogEvents.isEmpty
->>>>>>> 18687359
+					self.playerEventSender.playLogEvents.isEmpty
 			}
 		}
 
@@ -614,14 +566,8 @@
 		player.playing()
 
 		optimizedWait {
-<<<<<<< HEAD
 			self.playerEventSender.streamingMetricsEvents.count == 2 &&
-				self.playerEventSender.playLogEvents.isEmpty &&
-				self.playerEventSender.progressEvents.isEmpty
-=======
-			playerEventSender.streamingMetricsEvents.count == 2 &&
-				playerEventSender.playLogEvents.isEmpty
->>>>>>> 18687359
+				self.playerEventSender.playLogEvents.isEmpty
 		}
 
 		XCTAssertEqual(playerEventSender.streamingMetricsEvents.count, 2)
@@ -736,14 +682,8 @@
 
 		if shouldSendEventsInDeinit {
 			optimizedWait {
-<<<<<<< HEAD
 				self.playerEventSender.streamingMetricsEvents.count == 2 &&
-					self.playerEventSender.playLogEvents.isEmpty &&
-					self.playerEventSender.progressEvents.isEmpty
-=======
-				playerEventSender.streamingMetricsEvents.count == 2 &&
-					playerEventSender.playLogEvents.isEmpty
->>>>>>> 18687359
+					self.playerEventSender.playLogEvents.isEmpty
 			}
 		}
 
@@ -879,14 +819,8 @@
 		player.loaded()
 
 		optimizedWait {
-<<<<<<< HEAD
 			self.playerEventSender.streamingMetricsEvents.count == 2 &&
-				self.playerEventSender.playLogEvents.isEmpty &&
-				self.playerEventSender.progressEvents.isEmpty
-=======
-			playerEventSender.streamingMetricsEvents.count == 2 &&
-				playerEventSender.playLogEvents.isEmpty
->>>>>>> 18687359
+				self.playerEventSender.playLogEvents.isEmpty
 		}
 
 		XCTAssertEqual(playerEventSender.streamingMetricsEvents.count, 2)
@@ -934,14 +868,8 @@
 
 		if shouldSendEventsInDeinit {
 			optimizedWait {
-<<<<<<< HEAD
 				self.playerEventSender.streamingMetricsEvents.count == 2 &&
-					self.playerEventSender.playLogEvents.isEmpty &&
-					self.playerEventSender.progressEvents.isEmpty
-=======
-				playerEventSender.streamingMetricsEvents.count == 2 &&
-					playerEventSender.playLogEvents.isEmpty
->>>>>>> 18687359
+					self.playerEventSender.playLogEvents.isEmpty
 			}
 		}
 
@@ -1008,14 +936,8 @@
 
 		if shouldSendEventsInDeinit {
 			optimizedWait {
-<<<<<<< HEAD
 				self.playerEventSender.streamingMetricsEvents.count == 7 &&
-					self.playerEventSender.playLogEvents.isEmpty &&
-					self.playerEventSender.progressEvents.isEmpty
-=======
-				playerEventSender.streamingMetricsEvents.count == 7 &&
-					playerEventSender.playLogEvents.isEmpty
->>>>>>> 18687359
+					self.playerEventSender.playLogEvents.isEmpty
 			}
 		}
 
@@ -1096,14 +1018,8 @@
 		playerEngine.setNext(Constants.mediaProduct, timestamp: nextTimestamp)
 
 		optimizedWait {
-<<<<<<< HEAD
 			self.playerEventSender.streamingMetricsEvents.count == 2 &&
-				self.playerEventSender.playLogEvents.isEmpty &&
-				self.playerEventSender.progressEvents.isEmpty
-=======
-			playerEventSender.streamingMetricsEvents.count == 2 &&
-				playerEventSender.playLogEvents.isEmpty
->>>>>>> 18687359
+				self.playerEventSender.playLogEvents.isEmpty
 		}
 
 		XCTAssertEqual(playerEventSender.streamingMetricsEvents.count, 2)
@@ -1152,14 +1068,8 @@
 
 		if shouldSendEventsInDeinit {
 			optimizedWait {
-<<<<<<< HEAD
 				self.playerEventSender.streamingMetricsEvents.count == 2 &&
-					self.playerEventSender.playLogEvents.isEmpty &&
-					self.playerEventSender.progressEvents.isEmpty
-=======
-				playerEventSender.streamingMetricsEvents.count == 2 &&
-					playerEventSender.playLogEvents.isEmpty
->>>>>>> 18687359
+					self.playerEventSender.playLogEvents.isEmpty
 			}
 		}
 
@@ -1274,14 +1184,8 @@
 		player.completed()
 
 		optimizedWait {
-<<<<<<< HEAD
 			self.playerEventSender.streamingMetricsEvents.count == 4 &&
-				self.playerEventSender.playLogEvents.count == 1 &&
-				self.playerEventSender.progressEvents.count == 1
-=======
-			playerEventSender.streamingMetricsEvents.count == 4 &&
-				playerEventSender.playLogEvents.count == 1
->>>>>>> 18687359
+				self.playerEventSender.playLogEvents.count == 1
 		}
 
 		let events = playerEventSender.streamingMetricsEvents
@@ -1362,14 +1266,8 @@
 
 		if shouldSendEventsInDeinit {
 			optimizedWait {
-<<<<<<< HEAD
 				self.playerEventSender.streamingMetricsEvents.count == 4 &&
-					self.playerEventSender.playLogEvents.count == 1 &&
-					self.playerEventSender.progressEvents.count == 1
-=======
-				playerEventSender.streamingMetricsEvents.count == 4 &&
-					playerEventSender.playLogEvents.count == 1
->>>>>>> 18687359
+					self.playerEventSender.playLogEvents.count == 1
 			}
 		}
 
@@ -1582,14 +1480,8 @@
 		player.completed()
 
 		optimizedWait {
-<<<<<<< HEAD
 			self.playerEventSender.streamingMetricsEvents.count == 4 &&
-				self.playerEventSender.playLogEvents.count == 1 &&
-				self.playerEventSender.progressEvents.count == 1
-=======
-			playerEventSender.streamingMetricsEvents.count == 4 &&
-				playerEventSender.playLogEvents.count == 1
->>>>>>> 18687359
+				self.playerEventSender.playLogEvents.count == 1
 		}
 
 		let events = playerEventSender.streamingMetricsEvents
@@ -1671,14 +1563,8 @@
 
 		if shouldSendEventsInDeinit {
 			optimizedWait {
-<<<<<<< HEAD
 				self.playerEventSender.streamingMetricsEvents.count == 4 &&
-					self.playerEventSender.playLogEvents.count == 1 &&
-					self.playerEventSender.progressEvents.count == 1
-=======
-				playerEventSender.streamingMetricsEvents.count == 4 &&
-					playerEventSender.playLogEvents.count == 1
->>>>>>> 18687359
+					self.playerEventSender.playLogEvents.count == 1
 			}
 		}
 
@@ -1818,14 +1704,8 @@
 		player.failed(with: Constants.error)
 
 		optimizedWait {
-<<<<<<< HEAD
 			self.playerEventSender.streamingMetricsEvents.count == 4 &&
-				self.playerEventSender.playLogEvents.count == 1 &&
-				self.playerEventSender.progressEvents.count == 1
-=======
-			playerEventSender.streamingMetricsEvents.count == 4 &&
-				playerEventSender.playLogEvents.count == 1
->>>>>>> 18687359
+				self.playerEventSender.playLogEvents.count == 1
 		}
 
 		let events = playerEventSender.streamingMetricsEvents
@@ -1907,14 +1787,8 @@
 
 		if shouldSendEventsInDeinit {
 			optimizedWait {
-<<<<<<< HEAD
 				self.playerEventSender.streamingMetricsEvents.count == 4 &&
-					self.playerEventSender.playLogEvents.count == 1 &&
-					self.playerEventSender.progressEvents.count == 1
-=======
-				playerEventSender.streamingMetricsEvents.count == 4 &&
-					playerEventSender.playLogEvents.count == 1
->>>>>>> 18687359
+					self.playerEventSender.playLogEvents.count == 1
 			}
 		}
 
@@ -2065,14 +1939,8 @@
 		playerEngine.reset()
 
 		optimizedWait {
-<<<<<<< HEAD
 			self.playerEventSender.streamingMetricsEvents.count == 4 &&
-				self.playerEventSender.playLogEvents.count == 1 &&
-				self.playerEventSender.progressEvents.count == 1
-=======
-			playerEventSender.streamingMetricsEvents.count == 4 &&
-				playerEventSender.playLogEvents.count == 1
->>>>>>> 18687359
+				self.playerEventSender.playLogEvents.count == 1
 		}
 
 		let events = playerEventSender.streamingMetricsEvents
@@ -2157,14 +2025,8 @@
 
 		if shouldSendEventsInDeinit {
 			optimizedWait {
-<<<<<<< HEAD
 				self.playerEventSender.streamingMetricsEvents.count == 4 &&
-					self.playerEventSender.playLogEvents.count == 1 &&
-					self.playerEventSender.progressEvents.count == 1
-=======
-				playerEventSender.streamingMetricsEvents.count == 4 &&
-					playerEventSender.playLogEvents.count == 1
->>>>>>> 18687359
+					self.playerEventSender.playLogEvents.count == 1
 			}
 		}
 
@@ -2354,14 +2216,8 @@
 		player.completed()
 
 		optimizedWait(until: {
-<<<<<<< HEAD
 			self.playerEventSender.streamingMetricsEvents.count == 6 &&
-				self.playerEventSender.playLogEvents.count == 1 &&
-				self.playerEventSender.progressEvents.count == 1
-=======
-			playerEventSender.streamingMetricsEvents.count == 6 &&
-				playerEventSender.playLogEvents.count == 1
->>>>>>> 18687359
+				self.playerEventSender.playLogEvents.count == 1
 		})
 
 		XCTAssertEqual(playerEventSender.streamingMetricsEvents.count, 6)
@@ -2406,14 +2262,8 @@
 		player.completed()
 
 		optimizedWait(until: {
-<<<<<<< HEAD
 			self.playerEventSender.streamingMetricsEvents.count == 8 &&
-				self.playerEventSender.playLogEvents.count == 2 &&
-				self.playerEventSender.progressEvents.count == 2
-=======
-			playerEventSender.streamingMetricsEvents.count == 8 &&
-				playerEventSender.playLogEvents.count == 2
->>>>>>> 18687359
+				self.playerEventSender.playLogEvents.count == 2
 		})
 
 		XCTAssertEqual(playerEventSender.streamingMetricsEvents.count, 8)
@@ -2494,14 +2344,8 @@
 
 		if shouldSendEventsInDeinit {
 			optimizedWait {
-<<<<<<< HEAD
 				self.playerEventSender.streamingMetricsEvents.count == 6 &&
-					self.playerEventSender.playLogEvents.count == 1 &&
-					self.playerEventSender.progressEvents.count == 1
-=======
-				playerEventSender.streamingMetricsEvents.count == 6 &&
-					playerEventSender.playLogEvents.count == 1
->>>>>>> 18687359
+					self.playerEventSender.playLogEvents.count == 1
 			}
 		}
 
@@ -2548,14 +2392,8 @@
 
 		if shouldSendEventsInDeinit {
 			optimizedWait {
-<<<<<<< HEAD
 				self.playerEventSender.streamingMetricsEvents.count == 8 &&
-					self.playerEventSender.playLogEvents.count == 2 &&
-					self.playerEventSender.progressEvents.count == 2
-=======
-				playerEventSender.streamingMetricsEvents.count == 8 &&
-					playerEventSender.playLogEvents.count == 2
->>>>>>> 18687359
+					self.playerEventSender.playLogEvents.count == 2
 			}
 		}
 
@@ -2663,14 +2501,8 @@
 		player.failed(with: Constants.error)
 
 		optimizedWait {
-<<<<<<< HEAD
 			self.playerEventSender.streamingMetricsEvents.count == 4 &&
-				self.playerEventSender.playLogEvents.isEmpty &&
-				self.playerEventSender.progressEvents.isEmpty
-=======
-			playerEventSender.streamingMetricsEvents.count == 4 &&
-				playerEventSender.playLogEvents.isEmpty
->>>>>>> 18687359
+				self.playerEventSender.playLogEvents.isEmpty
 		}
 
 		XCTAssertEqual(playerEngine.getState(), .NOT_PLAYING)
@@ -2733,14 +2565,8 @@
 
 		if shouldSendEventsInDeinit {
 			optimizedWait {
-<<<<<<< HEAD
 				self.playerEventSender.streamingMetricsEvents.count == 4 &&
-					self.playerEventSender.playLogEvents.isEmpty &&
-					self.playerEventSender.progressEvents.isEmpty
-=======
-				playerEventSender.streamingMetricsEvents.count == 4 &&
-					playerEventSender.playLogEvents.isEmpty
->>>>>>> 18687359
+					self.playerEventSender.playLogEvents.isEmpty
 			}
 		}
 
@@ -2899,14 +2725,8 @@
 		player.completed()
 
 		optimizedWait {
-<<<<<<< HEAD
 			self.playerEventSender.streamingMetricsEvents.count == 8 &&
-				self.playerEventSender.playLogEvents.count == 1 &&
-				self.playerEventSender.progressEvents.count == 1
-=======
-			playerEventSender.streamingMetricsEvents.count == 8 &&
-				playerEventSender.playLogEvents.count == 1
->>>>>>> 18687359
+				self.playerEventSender.playLogEvents.count == 1
 		}
 
 		XCTAssertEqual(playerEngine.getState(), .NOT_PLAYING)
@@ -3000,14 +2820,8 @@
 
 		if shouldSendEventsInDeinit {
 			optimizedWait {
-<<<<<<< HEAD
 				self.playerEventSender.streamingMetricsEvents.count == 8 &&
-					self.playerEventSender.playLogEvents.count == 1 &&
-					self.playerEventSender.progressEvents.count == 1
-=======
-				playerEventSender.streamingMetricsEvents.count == 8 &&
-					playerEventSender.playLogEvents.count == 1
->>>>>>> 18687359
+					self.playerEventSender.playLogEvents.count == 1
 			}
 		}
 
@@ -3177,14 +2991,8 @@
 		playerEngine.reset()
 
 		optimizedWait {
-<<<<<<< HEAD
 			self.playerEventSender.streamingMetricsEvents.count == 4 &&
-				self.playerEventSender.playLogEvents.count == 1 &&
-				self.playerEventSender.progressEvents.count == 1
-=======
-			playerEventSender.streamingMetricsEvents.count == 4 &&
-				playerEventSender.playLogEvents.count == 1
->>>>>>> 18687359
+				self.playerEventSender.playLogEvents.count == 1
 		}
 
 		XCTAssertEqual(playerEventSender.streamingMetricsEvents.count, 4)
@@ -3268,14 +3076,8 @@
 
 		if shouldSendEventsInDeinit {
 			optimizedWait {
-<<<<<<< HEAD
 				self.playerEventSender.streamingMetricsEvents.count == 4 &&
-					self.playerEventSender.playLogEvents.count == 1 &&
-					self.playerEventSender.progressEvents.count == 1
-=======
-				playerEventSender.streamingMetricsEvents.count == 4 &&
-					playerEventSender.playLogEvents.count == 1
->>>>>>> 18687359
+					self.playerEventSender.playLogEvents.count == 1
 			}
 		}
 
@@ -3448,14 +3250,8 @@
 		player.failed(with: NSError(domain: "Stall", code: 1, userInfo: nil))
 
 		optimizedWait {
-<<<<<<< HEAD
 			self.playerEventSender.streamingMetricsEvents.count == 4 &&
-				self.playerEventSender.playLogEvents.count == 1 &&
-				self.playerEventSender.progressEvents.count == 1
-=======
-			playerEventSender.streamingMetricsEvents.count == 4 &&
-				playerEventSender.playLogEvents.count == 1
->>>>>>> 18687359
+				self.playerEventSender.playLogEvents.count == 1
 		}
 
 		XCTAssertEqual(playerEventSender.streamingMetricsEvents.count, 4)
@@ -3550,14 +3346,8 @@
 		player.failed(with: NSError(domain: "Stall", code: 1, userInfo: nil))
 
 		optimizedWait {
-<<<<<<< HEAD
 			self.playerEventSender.streamingMetricsEvents.count == 4 &&
-				self.playerEventSender.playLogEvents.count == 1 &&
-				self.playerEventSender.progressEvents.count == 1
-=======
-			playerEventSender.streamingMetricsEvents.count == 4 &&
-				playerEventSender.playLogEvents.count == 1
->>>>>>> 18687359
+				self.playerEventSender.playLogEvents.count == 1
 		}
 
 		XCTAssertEqual(playerEventSender.streamingMetricsEvents.count, 4)
@@ -3718,14 +3508,8 @@
 		playerEngine.reset()
 
 		optimizedWait {
-<<<<<<< HEAD
 			self.playerEventSender.streamingMetricsEvents.count == 4 &&
-				self.playerEventSender.playLogEvents.count == 1 &&
-				self.playerEventSender.progressEvents.count == 1
-=======
-			playerEventSender.streamingMetricsEvents.count == 4 &&
-				playerEventSender.playLogEvents.count == 1
->>>>>>> 18687359
+				self.playerEventSender.playLogEvents.count == 1
 		}
 
 		XCTAssertEqual(playerEventSender.streamingMetricsEvents.count, 4)
@@ -3814,14 +3598,8 @@
 		playerEngine.reset()
 
 		optimizedWait {
-<<<<<<< HEAD
 			self.playerEventSender.streamingMetricsEvents.count == 4 &&
-				self.playerEventSender.playLogEvents.count == 1 &&
-				self.playerEventSender.progressEvents.count == 1
-=======
-			playerEventSender.streamingMetricsEvents.count == 4 &&
-				playerEventSender.playLogEvents.count == 1
->>>>>>> 18687359
+				self.playerEventSender.playLogEvents.count == 1
 		}
 
 		XCTAssertEqual(playerEventSender.streamingMetricsEvents.count, 4)
@@ -3997,14 +3775,8 @@
 		player.completed()
 
 		optimizedWait {
-<<<<<<< HEAD
 			self.playerEventSender.streamingMetricsEvents.count == 4 &&
-				self.playerEventSender.playLogEvents.count == 1 &&
-				self.playerEventSender.progressEvents.count == 1
-=======
-			playerEventSender.streamingMetricsEvents.count == 4 &&
-				playerEventSender.playLogEvents.count == 1
->>>>>>> 18687359
+				self.playerEventSender.playLogEvents.count == 1
 		}
 
 		XCTAssertEqual(playerEventSender.streamingMetricsEvents.count, 4)
@@ -4103,14 +3875,8 @@
 
 		if shouldSendEventsInDeinit {
 			optimizedWait {
-<<<<<<< HEAD
 				self.playerEventSender.streamingMetricsEvents.count == 4 &&
-					self.playerEventSender.playLogEvents.count == 1 &&
-					self.playerEventSender.progressEvents.count == 1
-=======
-				playerEventSender.streamingMetricsEvents.count == 4 &&
-					playerEventSender.playLogEvents.count == 1
->>>>>>> 18687359
+					self.playerEventSender.playLogEvents.count == 1
 			}
 		}
 
@@ -4300,14 +4066,8 @@
 		listenerQueue.sync {}
 
 		optimizedWait {
-<<<<<<< HEAD
 			self.playerEventSender.streamingMetricsEvents.count == 4 &&
-				self.playerEventSender.playLogEvents.count == 1 &&
-				self.playerEventSender.progressEvents.count == 1
-=======
-			playerEventSender.streamingMetricsEvents.count == 4 &&
-				playerEventSender.playLogEvents.count == 1
->>>>>>> 18687359
+				self.playerEventSender.playLogEvents.count == 1
 		}
 
 		XCTAssertEqual(playerEventSender.streamingMetricsEvents.count, 4)
@@ -4412,14 +4172,8 @@
 
 		if shouldSendEventsInDeinit {
 			optimizedWait {
-<<<<<<< HEAD
 				self.playerEventSender.streamingMetricsEvents.count == 4 &&
-					self.playerEventSender.playLogEvents.count == 1 &&
-					self.playerEventSender.progressEvents.count == 1
-=======
-				playerEventSender.streamingMetricsEvents.count == 4 &&
-					playerEventSender.playLogEvents.count == 1
->>>>>>> 18687359
+					self.playerEventSender.playLogEvents.count == 1
 			}
 		}
 
