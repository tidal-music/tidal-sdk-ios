--- conflicted
+++ resolved
@@ -23,11 +23,7 @@
 	private var delegates = PlayerMonitoringDelegates()
 
 	private(set) var loadCallCount = 0
-<<<<<<< HEAD
-	private(set) var loadLiveCallCount = 0
-=======
 	private(set) var loadUploadedCallCount = 0
->>>>>>> 867f3a86
 	private(set) var unloadCallCount = 0
 	private(set) var unloadedAssets = [Asset]()
 	private(set) var playCallCount = 0
@@ -124,14 +120,6 @@
 	}
 }
 
-<<<<<<< HEAD
-// MARK: LiveMediaPlayer
-
-extension PlayerMock: LiveMediaPlayer {
-	public func loadLive(_ url: URL, with licenseLoader: LicenseLoader?) async -> Asset {
-		loadLiveCallCount += 1
-		licenseLoaders.append(licenseLoader)
-=======
 // MARK: UCMediaPlayer
 
 extension PlayerMock: UCMediaPlayer {
@@ -141,7 +129,6 @@
 		headers: [String: String]
 	) async -> Asset {
 		loadUploadedCallCount += 1
->>>>>>> 867f3a86
 		let loudnessNormalizationConfiguration = LoudnessNormalizationConfiguration(
 			loudnessNormalizationMode: loudnessNormalizationMode,
 			loudnessNormalizer: loudnessNormalizer
