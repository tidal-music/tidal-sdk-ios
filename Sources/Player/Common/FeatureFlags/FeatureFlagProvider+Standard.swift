import Foundation

public extension FeatureFlagProvider {
	static let standard = FeatureFlagProvider(
		shouldUseEventProducer: { false },
		isContentCachingEnabled: { true },
		shouldSendEventsInDeinit: { true },
		shouldUseImprovedCaching: { false },
<<<<<<< HEAD
		shouldPauseAndPlayAroundSeek: { false }
		shouldNotPerformActionAtItemEnd: { false }
=======
		shouldPauseAndPlayAroundSeek: { false },
		isOfflineEngineEnabled: { false }
>>>>>>> 01acb090
	)
}<|MERGE_RESOLUTION|>--- conflicted
+++ resolved
@@ -6,12 +6,8 @@
 		isContentCachingEnabled: { true },
 		shouldSendEventsInDeinit: { true },
 		shouldUseImprovedCaching: { false },
-<<<<<<< HEAD
-		shouldPauseAndPlayAroundSeek: { false }
-		shouldNotPerformActionAtItemEnd: { false }
-=======
 		shouldPauseAndPlayAroundSeek: { false },
+		shouldNotPerformActionAtItemEnd: { false },
 		isOfflineEngineEnabled: { false }
->>>>>>> 01acb090
 	)
 }