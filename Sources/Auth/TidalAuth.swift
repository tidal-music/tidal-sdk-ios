--- conflicted
+++ resolved
@@ -14,7 +14,6 @@
 		config: AuthConfig
 	) {
 		self.config = config
-<<<<<<< HEAD
 
 		let tokensStore = DefaultTokensStore(credentialsKey: config.credentialsKey, credentialsAccessGroup: config.credentialsAccessGroup)
 
@@ -29,19 +28,6 @@
 	}
 	
 	private func provideLoginRepository(_ config: AuthConfig, tokensStore: TokensStore, logger: TidalLogger?) -> LoginRepository {
-=======
-		let tokensStore = DefaultTokensStore(
-			credentialsKey: config.credentialsKey,
-			credentialsAccessGroup: config.credentialsAccessGroup
-		)
-		loginRepository = provideLoginRepository(config, tokensStore: tokensStore)
-		tokenRepository = provideTokenRepository(config, tokensStore: tokensStore)
-
-		AuthLoggable.enableLogging = config.enableLogging
-	}
-
-	private func provideLoginRepository(_ config: AuthConfig, tokensStore: TokensStore) -> LoginRepository {
->>>>>>> 61ff16d1
 		LoginRepository(
 			authConfig: config,
 			tokensStore: tokensStore,
