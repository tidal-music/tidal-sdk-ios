--- conflicted
+++ resolved
@@ -1,11 +1,7 @@
 import Foundation
-<<<<<<< HEAD
-import Common
-=======
 import Logging
 
 // MARK: - AuthLoggable
->>>>>>> 61ff16d1
 
 enum AuthLoggable {
 	// swiftlint:disable identifier_name
@@ -26,12 +22,8 @@
 
 // MARK: - Logging
 
-<<<<<<< HEAD
-extension AuthLoggable: TidalLoggable {
-=======
 extension AuthLoggable {
 	static var enableLogging: Bool = false
->>>>>>> 61ff16d1
 	private static let metadataErrorKey = "error"
 	private static let metadataReasonKey = "reason"
 	private static let metadataPreviousSubstatusKey = "previous_substatus"
@@ -69,35 +61,19 @@
 		var metadata = [String: Logger.MetadataValue]()
 
 		switch self {
-<<<<<<< HEAD
-		case .initializeDeviceLoginNetworkError(let error),
-			 .finalizeLoginNetworkError(let error),
-			 .finalizeDeviceLoginNetworkError(let error),
-			 .getCredentialsUpgradeTokenNetworkError(let error):
+		case let .initializeDeviceLoginNetworkError(error),
+			 let .finalizeLoginNetworkError(error),
+			 let .finalizeDeviceLoginNetworkError(error),
+			 let .getCredentialsUpgradeTokenNetworkError(error):
 			metadata[Self.metadataErrorKey] = "\(error.localizedDescription)"
-		case .getCredentialsRefreshTokenNetworkError(let error, let previousSubstatus),
-			 .getCredentialsRefreshTokenWithClientCredentialsNetworkError(let error, let previousSubstatus):
+		case let .getCredentialsRefreshTokenNetworkError(error, previousSubstatus),
+			 let .getCredentialsRefreshTokenWithClientCredentialsNetworkError(error, previousSubstatus):
 			metadata[Self.metadataErrorKey] = "\(error.localizedDescription)"
 			metadata[Self.metadataPreviousSubstatusKey] = "\(previousSubstatus ?? "nil")"
-		case .authLogout(let reason, let error, let previousSubstatus):
+		case let .authLogout(reason, error, previousSubstatus):
 			metadata[Self.metadataReasonKey] = "\(reason)"
 			if let error = error {
 				metadata[Self.metadataErrorKey] = "\(error.localizedDescription)"
-=======
-		case let .initializeDeviceLoginNetworkError(error),
-		     let .finalizeLoginNetworkError(error),
-		     let .finalizeDeviceLoginNetworkError(error),
-		     let .getCredentialsUpgradeTokenNetworkError(error):
-			metadata[Self.metadataErrorKey] = .string(error.localizedDescription)
-		case let .getCredentialsRefreshTokenNetworkError(error, previousSubstatus),
-		     let .getCredentialsRefreshTokenWithClientCredentialsNetworkError(error, previousSubstatus):
-			metadata[Self.metadataErrorKey] = .string(error.localizedDescription)
-			metadata[Self.metadataPreviousSubstatusKey] = .string(previousSubstatus ?? "nil")
-		case let .authLogout(reason, error, previousSubstatus):
-			metadata[Self.metadataReasonKey] = .string(reason)
-			if let error {
-				metadata[Self.metadataErrorKey] = .string(error.localizedDescription)
->>>>>>> 61ff16d1
 			}
 			metadata[Self.metadataPreviousSubstatusKey] = "\(previousSubstatus ?? "nil")"
 			return metadata
@@ -116,20 +92,8 @@
 			.error
 		}
 	}
-<<<<<<< HEAD
 	
 	var source: String {
 		"Auth"
-=======
-
-	func log() {
-		guard Self.enableLogging else {
-			return
-		}
-		var logger = Logger(label: "auth_logger")
-		// IIUC, this is a minimum level for the logger
-		logger.logLevel = .trace
-		logger.log(level: logLevel, loggingMessage, metadata: loggingMetadata)
->>>>>>> 61ff16d1
 	}
 }